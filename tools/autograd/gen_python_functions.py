# Generates Python bindings for ATen functions
#
# The bindings are generated as methods on python_variable or functions on the
# torch._C._nn object.
#
from collections import defaultdict
import re
from .nested_dict import nested_dict
from .gen_variable_type import should_trace
from .utils import write

try:
    from src.ATen.code_template import CodeTemplate
except ImportError:
    from tools.shared.module_loader import import_module
    CodeTemplate = import_module('code_template', 'aten/src/ATen/code_template.py').CodeTemplate

# These functions require manual Python bindings or are not exposed to Python
SKIP_PYTHON_BINDINGS = [
    'alias', 'contiguous', 'is_cuda', 'is_sparse', 'size', 'stride',
    '.*_backward', '.*_backward_(out|input|weight|bias)', '.*_forward',
    '.*_forward_out', '_unsafe_view', 'tensor', '_?sparse_coo_tensor.*',
    '_arange.*', '_range.*', '_linspace.*', '_logspace.*',
    '_sparse_add_out', '_sparse_div.*', '_sparse_mul.*', '_sparse_sub.*', '_sparse_dense_add_out',
    'index', 'unique_dim_consecutive',
    '_indexCopy_', 'max_values', 'min_values',
    '_cumsum.*', '_cumprod.*', '_sum.*', '_prod.*',
    '_th_.*', '_thnn_.*',
    'arange.*', 'range.*', '_solve.*', '_getri.*', '_inverse.*',
    '_cholesky.*', '_triangular_solve.*', '_qr.*',
    'slice', 'randint(_out)?',
    'item', '_local_scalar_dense', 'to',
    'copy_sparse_to_sparse_', 'copy_',
    'numpy_T',  # this needs to be an attribute in Python, not a function
    'nonzero(_(out|numpy))?',
<<<<<<< HEAD
    '_from_blob',
=======
    'set_quantizer_',
>>>>>>> 61de7d45
]

# These function signatures are not exposed to Python. Note that this signature
# list does not support regex.
SKIP_PYTHON_BINDINGS_SIGNATURES = [
    'add(Tensor, Scalar, Scalar)', 'add_(Tensor, Scalar, Scalar)',
    'sub(Tensor, Scalar, Scalar)', 'sub_(Tensor, Scalar, Scalar)',
    'mul(Tensor, Scalar)', 'mul_(Tensor, Scalar)',
    'div(Tensor, Scalar)', 'div_(Tensor, Scalar)',
]

PY_VARIABLE_METHOD_VARARGS = CodeTemplate("""\
static PyObject * ${pycname}(PyObject* self_, PyObject* args, PyObject* kwargs)
{
  HANDLE_TH_ERRORS
  static PythonArgParser parser({
    ${signatures}
  }, /*traceable=*/${traceable});
  ${unpack_self}
  ParsedArgs<${max_args}> parsed_args;
  auto r = parser.parse(args, kwargs, parsed_args);
  ${declare_namedtuple_return_types}
  ${dispatch}
  Py_RETURN_NONE;
  END_HANDLE_TH_ERRORS
}
""")

PY_VARIABLE_METHOD_NOARGS = CodeTemplate("""\
static PyObject * ${pycname}(PyObject* self_, PyObject* args)
{
  HANDLE_TH_ERRORS
  ${declare_namedtuple_return_types}
  ${unpack_self}
  return wrap(${namedtuple_return_type}${dispatch_name}(${actuals}));
  END_HANDLE_TH_ERRORS
}
""")

PY_VARIABLE_CASE = CodeTemplate("""\
${cond} (r.idx == ${i}) {
  ${call_dispatch}
""")

PY_VARIABLE_OUT = CodeTemplate("""\
if (r.isNone(${out_idx})) {
  ${call_dispatch}
} else {
  ${call_dispatch_out}
}
""")

PY_VARIABLE_OUT_CHECK_TYPE = CodeTemplate("""\
if (r.isNone(${out_idx})) {
  ${call_dispatch}
} else {
  check_out_type_matches(r.tensor(${out_idx}), r.scalartype(${type_idx}), r.isNone(${type_idx}),
                         r.layout(${layout_idx}), r.isNone(${layout_idx}),
                         r.device(${device_idx}), r.isNone(${device_idx}));
  ${call_dispatch_out}
}
""")

PY_VARIABLE_CALL_DISPATCH = CodeTemplate("""\
${dispatch_name}(${actuals})""")

PY_VARIABLE_SET_REQUIRES_GRAD = CodeTemplate("""\
${call_dispatch}.set_requires_grad(${requires_grad})""")

PY_VARIABLE_WRAP = CodeTemplate("""\
return wrap(${namedtuple_return_type}${call_dispatch});""")

PY_VARIABLE_DISPATCH = CodeTemplate("""\
inline ${simple_return_type} ${dispatch_name}(${formal_args}) {
  ${initialize_cuda}
  ${AutoNoGIL}
  return ${dispatch_call}(${dispatch_args});
}
""")

PY_VARIABLE_METHOD_DEF = CodeTemplate("""\
{"${name}", (PyCFunction)${pycname}, ${flags}, NULL},""")

PY_RETURN_NAMEDTUPLE_DEF = CodeTemplate("""\
static PyStructSequence_Field fields${namedtuple_type_index}[] = {
  ${namedtuple_fields} {nullptr}
};
static PyStructSequence_Desc desc${namedtuple_type_index} = {
  "torch.return_types.${name}", nullptr,
  fields${namedtuple_type_index}, ${namedtuple_size}
};
static PyTypeObject type${namedtuple_type_index};
static bool namedtuple_type_initialized${namedtuple_type_index} = false;
if (!namedtuple_type_initialized${namedtuple_type_index}) {
  PyStructSequence_InitType(&type${namedtuple_type_index}, &desc${namedtuple_type_index});
  type${namedtuple_type_index}.tp_repr = (reprfunc)torch::utils::returned_structseq_repr;
  namedtuple_type_initialized${namedtuple_type_index} = true;
}
""")

UNPACK_SELF = "auto& self = reinterpret_cast<THPVariable*>(self_)->cdata;"

PYTHON_FUNCTION_SIGNATURE = CodeTemplate("""\
${name}(${py_formal_args})""")

# XXX: if you got here because of an assertion failure, it doesn't mean
# it's enough to just extend the list here. Before you do this, make sure
# to add an appropriate wrap() overload in torch/csrc/autograd/utils/wrap_outputs.h.
SUPPORTED_RETURN_TYPES = {
    'Tensor',
    'std::tuple<Tensor,Tensor>',
    'std::tuple<Tensor,Tensor,Tensor>',
    'std::tuple<Tensor,Tensor,Tensor,Tensor>',
    'std::tuple<Tensor,Tensor,Tensor,Tensor,Tensor>',
    'std::tuple<Tensor,Tensor,Tensor,int64_t>',
    'std::tuple<Tensor,Tensor,double,int64_t>',
    'std::vector<Tensor>',
    'Scalar', 'bool', 'int64_t', 'void*', 'void',
    'QScheme',
}

TENSOR_OPTIONS = CodeTemplate("""\
const auto options = TensorOptions()
    .dtype(${dtype})
    .device(${device})
    .layout(${layout}.layout)
    .requires_grad(${requires_grad})
    .pinned_memory(${pin_memory});
""")

def should_generate_python_binding(declaration):
    name = declaration['name']
    for pattern in SKIP_PYTHON_BINDINGS:
        if re.match('^' + pattern + '$', name):
            return False

    simple_types = [arg['simple_type'] for arg in declaration['arguments']]
    signature = '{}({})'.format(name, ', '.join(simple_types))
    for pattern in SKIP_PYTHON_BINDINGS_SIGNATURES:
        if pattern == signature:
            return False

    return True


def get_py_variable_methods(declarations):
    """
    Get declarations (grouped by name) which should be generated
    as methods on Tensor.
    """
    def should_bind(declaration):
        return (should_generate_python_binding(declaration) and
                declaration['mode'] != 'NN' and
                declaration.get('python_module') != 'nn' and
                'Tensor' in declaration['method_of'])

    return group_declarations_by_name(declarations, should_bind)


def gen_py_variable_methods(out, declarations, template_path):
    PY_VARIABLE_METHODS_CPP = CodeTemplate.from_file(template_path + '/python_variable_methods.cpp')
    PY_VARIABLE_DISPATCH_H = CodeTemplate.from_file(template_path + '/python_variable_methods_dispatch.h')

    py_variable_methods = get_py_variable_methods(declarations)

    env = create_python_bindings(py_variable_methods, True)
    write(out, 'python_variable_methods.cpp', PY_VARIABLE_METHODS_CPP, env)
    write(out, 'python_variable_methods_dispatch.h', PY_VARIABLE_DISPATCH_H, env)


def get_py_nn_functions(declarations):
    """
    Get declarations (grouped by name) which should be generated
    as functions in the "nn" module.
    """
    def should_bind(declaration):
        return (should_generate_python_binding(declaration) and
                (declaration['mode'] == 'NN' or declaration.get('python_module') == 'nn'))

    return group_declarations_by_name(declarations, should_bind)


def gen_py_nn_functions(out, declarations, template_path):
    PY_NN_FUNCTIONS_CPP = CodeTemplate.from_file(template_path + '/python_nn_functions.cpp')
    PY_NN_FUNCTIONS_H = CodeTemplate.from_file(template_path + '/python_nn_functions.h')
    PY_NN_DISPATCH_H = CodeTemplate.from_file(template_path + '/python_nn_functions_dispatch.h')

    py_nn_functions = get_py_nn_functions(declarations)

    env = create_python_bindings(py_nn_functions, has_self=False, is_module=True)
    write(out, 'python_nn_functions.cpp', PY_NN_FUNCTIONS_CPP, env)
    write(out, 'python_nn_functions.h', PY_NN_FUNCTIONS_H, env)
    write(out, 'python_nn_functions_dispatch.h', PY_NN_DISPATCH_H, env)


def get_py_torch_functions(declarations):
    """
    Get declarations (grouped by name) which should be generated
    as functions in the "torch" module.
    """
    def should_bind(declaration):
        return (should_generate_python_binding(declaration) and
                declaration['mode'] != 'NN' and
                declaration.get('python_module') != 'nn' and
                'namespace' in declaration['method_of'])

    return group_declarations_by_name(declarations, should_bind)


def gen_py_torch_functions(out, declarations, template_path):
    PY_TORCH_FUNCTIONS_CPP = CodeTemplate.from_file(template_path + '/python_torch_functions.cpp')
    PY_TORCH_DISPATCH_H = CodeTemplate.from_file(template_path + '/python_torch_functions_dispatch.h')

    py_torch_functions = get_py_torch_functions(declarations)

    env = create_python_bindings(py_torch_functions, has_self=False)
    write(out, 'python_torch_functions.cpp', PY_TORCH_FUNCTIONS_CPP, env)
    write(out, 'python_torch_functions_dispatch.h', PY_TORCH_DISPATCH_H, env)


def group_declarations_by_name(declarations, should_bind_fn):
    """Group declarations by name ignoring _out suffix"""
    groups = defaultdict(list)
    for declaration in declarations:
        name = declaration['name']
        if should_bind_fn(declaration):
            if name.endswith('_out'):
                groups[name[:-4]].append(declaration)
            else:
                groups[name].append(declaration)
    return groups


def get_type_default(declaration):
    if declaration['name'].startswith('randperm') or \
            declaration['name'] == 'tril_indices' or \
            declaration['name'] == 'triu_indices':
        return 'torch.int64'
    else:
        return 'None'


def create_python_bindings(python_functions, has_self, is_module=False):
    """Generates Python bindings to ATen functions"""
    py_methods = []
    py_method_defs = []
    py_method_dispatch = []

    unpack_methods = {
        'const Tensor &': 'tensor',
        'Tensor &': 'tensor',
        'Generator *': 'generator',
        'Storage &': 'storage',
        'const Type &': 'scalartype',
        'const THPLayout &': 'layout',
        'const Device &': 'device',
        'c10::optional<DimnameList>': 'toDimnameListOptional',
        'c10::optional<ScalarType>': 'scalartypeOptional',
        'c10::optional<Scalar>': 'scalarOptional',
        'c10::optional<int64_t>': 'toInt64Optional',
        'c10::optional<bool>': 'toBoolOptional',
        'IntArrayRef': 'intlist',
        'int64_t': 'toInt64',
        'bool': 'toBool',
        'double': 'toDouble',
        'std::string': 'string',
    }

    unpack_with_default_methods = {
        'IntArrayRef': 'setDefaultIntlist',
        'Scalar': 'scalarWithDefault',
        'int64_t': 'toInt64WithDefault',
        'bool': 'setDefaultBool',
        'double': 'setDefaultDouble',
        'const Type &': 'scalartypeWithDefault',
        'const THPLayout &': 'layoutWithDefault',
        'const Device &': 'deviceWithDefault',
        'ScalarType': 'scalartypeWithDefault',
    }

    def emit_single_dispatch(declaration, out_idx, base_env):
        env = {}
        simple_return_type = declaration['return_type'].replace(' &', '')
        assert simple_return_type in SUPPORTED_RETURN_TYPES, \
            declaration['name'] + ' returns unsupported type: ' + simple_return_type

        body = []
        actuals = []
        formal_args = []
        arg_idx = 0

        def is_output(arg):
            return arg.get('output', False)

        inputs = [arg for arg in declaration['arguments'] if not is_output(arg)]
        outputs = [arg for arg in declaration['arguments'] if is_output(arg)]

        has_tensor_options = any(arg['simple_type'] == 'TensorOptions' for arg in declaration['arguments'])

        def get_type_args(args):
            return [arg for arg in args if arg['simple_type'] == 'Type']
        type_actual_args = get_type_args(declaration['arguments'])
        type_binding_args = get_type_args(declaration['python_binding_arguments'])
        assert len(type_actual_args + type_binding_args) <= 1
        if type_binding_args and len(outputs) == 0:
            # out(s) determines the dtype if it is present, so only use this if there are no outputs.
            type_args = type_binding_args
        else:
            type_args = type_actual_args

        if type_args and len(outputs) > 1:
            raise RuntimeError("Not supported: type dispatched parameter with multiple outputs")

        def unpack_variable(name, unpack_expr, typename):
            # optional<ArrayRef<T>> are special. The PythonArgParser returns an
            # optional<vector<T>>, which cannot be implictly converted to
            # optional<ArrayRef<T>>. One needs to unwrap the optional and rewrap.
            if typename == 'c10::optional<DimnameList>':
                result = """\
                    auto __{name} = {expr};
                    c10::optional<{typ}> {name} = __{name} ? c10::make_optional({typ}(__{name}.value())) : c10::nullopt;
                """.format(name=name, expr=unpack_expr, typ='DimnameList')
                return [line.strip() for line in result.split('\n')]

            return ['auto {} = {};'.format(name, unpack_expr)]

        def parse_arg(arg, arg_index, unpack_args=False):
            name = arg['name']
            typename = arg['type']
            if typename.startswith('IntArrayRef['):
                typename = 'IntArrayRef'
            if typename.startswith('LongTensor'):
                typename = 'Tensor'

            if arg.get('python_default_init'):
                assert typename in unpack_with_default_methods, \
                    '`{}` type is not supported in python_default_init'.format(typename)
                unpack_with_default = unpack_with_default_methods.get(typename)
                default_expr = arg.get('python_default_init')
                expr = 'r.{}({}, {})'.format(unpack_with_default, arg_index, default_expr)
            else:
                unpack = unpack_methods.get(typename, typename.lower())
                expr = 'r.{}({})'.format(unpack, arg_index)

            if unpack_args:
                body.extend(unpack_variable(name, expr, typename))
                expr = name

            dispatch_type = typename
            if dispatch_type == 'Tensor':
                dispatch_type = 'const Tensor &'
            elif dispatch_type == 'Tensor &':
                dispatch_type = 'Tensor'
            elif dispatch_type == 'const Device &':
                dispatch_type = 'c10::optional<int32_t>'
            formal = '{} {}'.format(dispatch_type, name)
            return expr, formal

        def append_actuals_formals(actual, formal):
            actuals.append(actual)
            formal_args.append(formal)

        # We always want to unpack when we have TensorOptions.
        unpack = has_tensor_options
        for arg in inputs:
            if arg['simple_type'] in ['Type', 'TensorOptions']:
                continue
            if has_self and arg['name'] == 'self':
                formal_args.append('Tensor & self')
                actuals.append('self')
                continue
            append_actuals_formals(*parse_arg(arg, arg_idx, unpack))
            arg_idx += 1

        if len(outputs) == 1:
            append_actuals_formals(*parse_arg(outputs[0], arg_idx))
        elif len(outputs) > 1:
            N = len(outputs)
            body.append('auto results = r.tensorlist_n<{}>({});'.format(N, arg_idx))
            for i, arg in enumerate(outputs):
                formal_args.append('Tensor & {}'.format(arg['name']))
                actuals.append('results[{}]'.format(i))

        layout = None
        parsed_type_args = None
        # type args go after the outputs to match the signature generation.
        arg_idx = arg_idx if out_idx is None else out_idx + 1
        for arg in type_args:
            parsed_type_args = parse_arg(arg, arg_idx, unpack)
            arg_idx += 1

        # check python_binding_arguments
        has_device_bind = False
        requires_grad = None
        python_binding_arguments = declaration.get('python_binding_arguments', [])
        if 'dtype' in (a['name'] for a in python_binding_arguments):
            if not has_tensor_options:
                arg_idx += 1

        if 'layout' in (a['name'] for a in python_binding_arguments):
            layout_idx, device_idx, pin_memory_idx, requires_grad_idx = (arg_idx, arg_idx + 1, arg_idx + 2, arg_idx + 3)
        else:
            device_idx, pin_memory_idx, requires_grad_idx = (arg_idx, arg_idx + 1, arg_idx + 2)

        device = None
        for arg in python_binding_arguments:
            if arg['name'] == 'dtype' and arg['simple_type'] == 'Type':
                pass  # already handled by type_dispatched_args
            elif arg['name'] == 'layout' and arg['simple_type'] == 'Layout':
                # out(s) determines the type and layout if it is present, so only use this if there are no outputs.
                if len(outputs) == 0:
                    layout = parse_arg(arg, layout_idx)[0]
            elif arg['name'] == 'device' and arg['simple_type'] == 'Device':
                if len(outputs) == 0:
                    assert parsed_type_args
                    assert layout
                    device, device_type = parse_arg(arg, device_idx, True)

                    if not has_tensor_options:
                        # add type, device formals and corresponding actuals.
                        # The type actual is the ATen type mapped from (ScalarType, Layout, Device)
                        # The device actual is the corresponding AutoGPU index for the Device.
                        formal_args.append(parsed_type_args[1])
                        formal_args.append(device_type)
                        actuals.append("torch::getVariableType({}, {}, {})".format(parsed_type_args[0], layout, device))
                        actuals.append('{}.index()'.format(device))

                    has_device_bind = True
            elif arg['name'] == 'requires_grad' and arg['simple_type'] == 'bool':
                requires_grad = parse_arg(arg, requires_grad_idx)[0]
            elif arg['name'] == 'pin_memory' and arg['simple_type'] == 'bool':
                pin_memory = parse_arg(arg, pin_memory_idx)[0]
            else:
                raise RuntimeError(("found {} in python_binding_arguments but only "
                                    "\"bool pin_memory\", \"bool requires_grad\", \"ScalarType dtype\", \"Layout layout\", "
                                    "\"Device device\" are supported".format(arg)))

        dtype = parsed_type_args[0] if parsed_type_args else None
        if has_tensor_options and all([dtype, device, layout, requires_grad]):
            body.append(TENSOR_OPTIONS.substitute({
                'dtype': dtype,
                'layout': layout,
                'device': device,
                'requires_grad': requires_grad,
                'pin_memory': pin_memory,
            }))
            formal_args.append('const TensorOptions & options')
            actuals.append('options')

        env['unpack_args'] = []
        env['formal_args'] = formal_args
        env['actuals'] = actuals

        if has_tensor_options:
            env['initialize_cuda'] = 'maybe_initialize_cuda(options);'
        else:
            env['initialize_cuda'] = ''

        if 'call_args' in declaration:
            env['dispatch_args'] = declaration['call_args']
        else:
            env['dispatch_args'] = [arg['name'] for arg in declaration['arguments']]

        if 'Tensor' in declaration['method_of']:
            env['dispatch_args'] = [arg for arg in env['dispatch_args'] if arg != 'self']
            env['dispatch_call'] = 'self.{}'.format(declaration['name'])
        elif 'namespace' in declaration['method_of']:
            namespace = 'torch' if (has_tensor_options or declaration['name'].endswith('_like')) else 'at'
            env['dispatch_call'] = '{}::{}'.format(namespace, declaration['name'])
        else:
            raise RuntimeError('could not dispatch, neither namespace function nor Tensor method')

        env['AutoNoGIL'] = 'AutoNoGIL no_gil;' if not declaration['with_gil'] else ''

        # Use the simple_return_type (Tensor) rather than the fancy return type
        # (Tensor &).  This is important because the dispatch functions take
        # mutable arguments *by value*, not by reference.  If you then return
        # a a reference to such an argument, you will now have a pointer to a
        # dangling stack entry.  Not good.
        #
        # You want:
        #
        #   Tensor dispatch_selu_(Tensor self) { return at::selu_(self); }
        #
        # *not*
        #
        #   Tensor& dispatch_selu_(Tensor self) { return at::selu_(self); }
        #
        # (NB: We can't make dispatch_selu_ take Tensor&, because the enclosing
        # codegen looks like dispatch_selu_(wrap(tensor)), and you can't take a
        # mutable reference to temporary.  Maybe we could assign it to a
        # variable itself.)
        env['simple_return_type'] = simple_return_type

        env = nested_dict(env, nested_dict(base_env, declaration))
        call_dispatch = PY_VARIABLE_CALL_DISPATCH.substitute(env)
        if requires_grad and not has_tensor_options:
            call_dispatch = PY_VARIABLE_SET_REQUIRES_GRAD.substitute(env, call_dispatch=call_dispatch,
                                                                     requires_grad=requires_grad)
        if simple_return_type == 'void':
            body.append('{call_dispatch};'.format(call_dispatch=call_dispatch))
            body.append('Py_RETURN_NONE;')
        else:
            body.append(PY_VARIABLE_WRAP.substitute(env, call_dispatch=call_dispatch))
        py_method_dispatch.append(PY_VARIABLE_DISPATCH.substitute(env))
        return body

    def emit_dispatch(i, dictionary, base_env):
        if 'out' in dictionary:
            out_idx = len([arg for arg in dictionary['out']['arguments']
                           if not arg.get('output', False)])
            env = {}
            env['call_dispatch_out'] = emit_single_dispatch(dictionary['out'], out_idx, base_env)
            env['call_dispatch'] = emit_single_dispatch(dictionary['base'], out_idx, base_env)

            has_dtype_bind = 'dtype' in [d['name'] for d in dictionary['out'].get('python_binding_arguments', [])]
            if has_dtype_bind:
                body = PY_VARIABLE_OUT_CHECK_TYPE.substitute(env, out_idx=out_idx, type_idx=out_idx + 1,
                                                             layout_idx=out_idx + 2, device_idx=out_idx + 3).split('\n')
            else:
                body = PY_VARIABLE_OUT.substitute(env, out_idx=out_idx).split('\n')
        else:
            body = emit_single_dispatch(dictionary['base'], None, base_env)

        cond = 'if' if i == 0 else '} else if'
        return PY_VARIABLE_CASE.substitute(i=i, cond=cond, call_dispatch=body)

    def get_python_binding_arguments(declaration):
        python_binding_arguments = []
        has_tensor_input_arg = False
        has_type_input_arg = False
        has_options_arg = False
        for arg in declaration['arguments']:
            if arg.get('output', False):
                continue
            typename = arg['simple_type']
            if typename in ['Tensor', 'TensorList']:
                has_tensor_input_arg = True
            if arg['simple_type'] == 'Type':
                has_type_input_arg = True
            elif arg['simple_type'] == 'TensorOptions':
                has_options_arg = True
            if arg['name'] == 'requires_grad':
                raise ValueError("argument named requires_grad not supported")

        has_tensor_return = False
        for ret in declaration['returns']:
            if ret['dynamic_type'] in ['Tensor', 'TensorList']:
                # this probably won't work if one of the returns is not a tensor, but it will
                # produce a compile-time error that is obvious
                has_tensor_return = True

        is_like_function = name.endswith('_like')
        is_like_function_with_options = is_like_function and has_options_arg
        is_factory_function = has_tensor_return and not has_tensor_input_arg
        is_factory_or_like_function = has_tensor_return and (not has_tensor_input_arg or is_like_function)

        if (is_factory_function and not has_type_input_arg) or has_options_arg:
            default_type = get_type_default(declaration)
            py_default_dtype = 'self.scalar_type()' if is_like_function_with_options else None
            dtype_arg = {
                'default': default_type,
                'dynamic_type': 'Type',
                'kwarg_only': True,
                'name': 'dtype',
                'type': 'const Type &',
                'simple_type': 'Type',
                'python_default_init': py_default_dtype,
            }
            python_binding_arguments.append(dtype_arg)
        if is_factory_function or is_like_function_with_options:
            py_default_layout = '*torch::getLayout(self.type().backend())' if is_like_function_with_options else None
            layout_arg = {
                'default': 'torch.strided',
                'dynamic_type': 'Layout',
                'kwarg_only': True,
                'name': 'layout',
                'type': 'const THPLayout &',
                'simple_type': 'Layout',
                'python_default_init': py_default_layout,
            }
            python_binding_arguments.append(layout_arg)
            py_default_device = 'self.device()' if is_like_function_with_options else None
            device_arg = {
                'default': 'None',
                'default_init': 'None',
                'dynamic_type': 'Device',
                'kwarg_only': True,
                'name': 'device',
                'type': 'const Device &',
                'simple_type': 'Device',
                'python_default_init': py_default_device
            }
            python_binding_arguments.append(device_arg)
            pin_memory_arg = {
                'default': False,
                'dynamic_type': 'bool',
                'kwarg_only': True,
                'name': 'pin_memory',
                'type': 'bool',
                'simple_type': 'bool',
            }
            python_binding_arguments.append(pin_memory_arg)
        if is_factory_or_like_function:
            requires_grad_arg = {
                'default': False,
                'dynamic_type': 'bool',
                'kwarg_only': True,
                'name': 'requires_grad',
                'type': 'bool',
                'simple_type': 'bool',
            }
            python_binding_arguments.append(requires_grad_arg)

        return python_binding_arguments

    def emit_namedtuple_return_type_def(declaration, next_index):
        returns = declaration['returns']
        if len(returns) <= 1 or all(['field_name' not in x for x in returns]):
            declaration['namedtuple_return_type'] = ''
            return '', next_index
        declaration['namedtuple_type_index'] = next_index
        declaration['namedtuple_fields'] = ''
        for x in returns:
            # See Note [field_name versus name]
            if 'field_name' not in x:
                # When building on Windows, `PyStructSequence_UnnamedField` could not be
                # resolved by the linker for some reason, which cause error in building:
                #
                # python_nn_functions.cpp.obj : error LNK2001: unresolved external symbol
                # PyStructSequence_UnnamedField
                #
                # Thus, at this point in time, we do not support unnamed
                # fields in namedtuple; you must either name all fields,
                # or none of them.
                raise ValueError("Unnamed field is not supported by codegen")
            else:
                declaration['namedtuple_fields'] += '{"' + x['field_name'] + '", ""}, '
        declaration['namedtuple_size'] = len(returns)
        declaration['namedtuple_return_type'] = '&type{}, '.format(next_index)
        return PY_RETURN_NAMEDTUPLE_DEF.substitute(declaration), next_index + 1

    def process_function(name, declarations):
        for declaration in declarations:
            declaration['python_binding_arguments'] = get_python_binding_arguments(declaration)

        env = {
            'name': name,
            'dispatch_name': 'dispatch_{}'.format(name),
            'pycname': 'THPVariable_{}'.format(name),
            'signatures': [],
            'max_args': max(len(o['arguments']) + len(o['python_binding_arguments']) for o in declarations),
            'unpack_self': [],
            'dispatch': [],
            'declare_namedtuple_return_types': '',
        }

        if has_self:
            env['unpack_self'] = [UNPACK_SELF]

        # generate namedtuple type declare
        next_index = 0
        for declaration in declarations:
            typedef, next_index = emit_namedtuple_return_type_def(declaration, next_index)
            env['declare_namedtuple_return_types'] += typedef

        # emit dispatch
        grouped = group_declarations(declarations)
        for i, dictionary in enumerate(grouped):
            signature = dictionary['signature']
            if has_self:
                signature = signature.replace('Tensor self, ', '')
                signature = signature.replace('Tensor self', '')
            if not has_self:
                # Use 'input' instead of 'self' for NN functions
                signature = signature.replace('Tensor self', 'Tensor input')
            if dictionary['base'].get('deprecated', False):
                signature += '|deprecated'
            env['signatures'].append('"{}",'.format(signature))
            env['dispatch'].append(emit_dispatch(i, dictionary, env))

        env['dispatch'].append('}')

        env['traceable'] = 'true' if all(should_trace(d) for d in declarations) else 'false'

        if len(declarations) == 1 and len(declarations[0]['args']) == 1 and has_self:
            tmpl = PY_VARIABLE_METHOD_NOARGS
            env['actuals'] = ['self']
            env['flags'] = 'METH_NOARGS'
            env['namedtuple_return_type'] = declarations[0]['namedtuple_return_type']
        else:
            tmpl = PY_VARIABLE_METHOD_VARARGS
            env['flags'] = 'METH_VARARGS | METH_KEYWORDS'

        if not is_module and not has_self:
            env['flags'] += ' | METH_STATIC'

        py_methods.append(tmpl.substitute(env))
        py_method_defs.append(PY_VARIABLE_METHOD_DEF.substitute(env))

    for name in sorted(python_functions.keys()):
        process_function(name, python_functions[name])

    return {
        'py_methods': py_methods,
        'py_method_defs': py_method_defs,
        'py_method_dispatch': py_method_dispatch,
    }


def group_declarations(declarations):
    """Returns a list of dictionaries containing the optional keys:

       "base": the regular ATen declaration (e.g. conv2d)
       "out": the out variant (e.g. conv2d_out)
       "signature": the signature used for Python argument parsing
    """
    grouped = defaultdict(dict)

    # first group by signature ignoring out arguments
    for declaration in declarations:
        signature = get_python_signature(declaration, False)
        v = grouped[signature]
        if declaration['name'].endswith('_out'):
            v['out'] = declaration
            # prefer the signature with optional out=... arguments
            v['signature'] = get_python_signature(declaration, True)
        else:
            v['base'] = declaration
            if 'signature' not in v:
                v['signature'] = signature

    result = []
    for _, dictionary in sorted(grouped.items()):
        if 'base' not in dictionary:
            raise RuntimeError("'base' not in dictionary", dictionary)
        result.append(dictionary)
    return sort_declarations(result)


# This function declares a partial order on declarations, and sorts them according
# to its linear extension. This is necessary, because there's some ambiguity in the
# choice of overload, and we want a different order.
#
# See Note[Order of overloads matters]
def sort_declarations(grouped_decls):

    # TODO: This is a hack!
    #
    # For some reason, when you specify a Scalar argument in a native
    # function, you get a Declarations.yaml entry that looks like this:
    #
    #   - default: 1
    #     dynamic_type: Scalar
    #     is_nullable: false
    #     kwarg_only: true
    #     name: alpha
    #     type: Scalar
    #
    # This is contrast to when there is a 'real' argument in TH
    # Declarations.cwrap; this gets (correctly?) translated into
    # dynamic_type: real, and type: Scalar.  I would like to fix this
    # at the source but I have never understood what dynamic_type is
    # supposed to be.
    def normalized_dynamic_type(arg):
        if arg['dynamic_type'] == 'real':
            return 'Scalar'
        return arg['dynamic_type']

    def is_coord_smaller(arg1, arg2):
        return normalized_dynamic_type(arg1) == 'Scalar' and arg2['dynamic_type'] == 'Tensor'

    def is_smaller(d1, d2):
        """Returns True if d1 < d2 in the partial order."""
        args1, args2 = d1['base']['arguments'], d2['base']['arguments']
        if len(args1) != len(args2):
            return False
        any_smaller = any(is_coord_smaller(arg1, arg2) for arg1, arg2 in zip(args1, args2))
        all_smaller_or_equal = all(normalized_dynamic_type(arg1) == normalized_dynamic_type(arg2) or
                                   is_coord_smaller(arg1, arg2)
                                   for arg1, arg2 in zip(args1, args2))
        return any_smaller and all_smaller_or_equal

    # Construct the relation graph
    larger_than = defaultdict(set)
    for i1, decl1 in enumerate(grouped_decls):
        for i2, decl2 in enumerate(grouped_decls):
            if is_smaller(decl1, decl2):
                larger_than[i1].add(i2)

    if not larger_than:
        return grouped_decls

    # Use a topological sort to sort decls according to the partial order.
    sorted_deps = [(i, decl) for i, decl in enumerate(grouped_decls)
                   if i not in larger_than]
    for i, decl in sorted_deps:
        for i2 in sorted(larger_than.keys()):
            larger = larger_than[i2]
            larger.discard(i)
            if not larger:
                del larger_than[i2]
                sorted_deps.append((i2, grouped_decls[i2]))

    return [decl for i, decl in sorted_deps]


def get_python_signature(declaration, include_out):
    # Compute the Python function signature for argument parsing,
    # as specified in torch/csrc/utils/python_arg_parser.h.  WARNING:
    # this is NOT the same type signature as specified by PEP 484
    # as understood by mypy; our format was independently developed
    # and has some quirks to make it more suitable specifically
    # for error parsing.
    #
    # For a translation to mypy-valid type signatures, see
    # tools/gen_pyi.py.  If you change any logic here, please
    # check that file too.
    py_formal_args = []
    output_args = []
    type_args = []
    positional = True

    def get_py_formal_arg(arg):
        typename = arg['simple_type']
        typename = typename if typename != 'Type' else 'ScalarType'

        # TODO: remove this and make optional types in simple_type to be consistent across
        # tensor and other types after make Tensor? be optional instead of undefined
        if arg.get('is_nullable') and '?' not in typename:
            typename = '{}?'.format(typename)

        if arg.get('size') is not None:
            typename = '{}[{}]'.format(typename, arg['size'])
        param = typename + ' ' + arg['name']
        default = None
        if arg.get('default') is not None:
            default = arg['default']
            if default == 'nullptr' or default == 'nullopt' or default == '{}':
                default = 'None'
        if default is not None:
            param += '=' + str(default)
        return param

    for arg in declaration['arguments']:
        if arg.get('output', False):
            output_args.append(arg)
            continue
        if arg['simple_type'] == 'Type':
            type_args.append(arg)
            continue
        # Skip `TensorOptions` in Python, as it is only used on the C++ side.
        if arg['simple_type'] == 'TensorOptions':
            continue
        if arg.get('kwarg_only', False) and positional:
            py_formal_args.append('*')
            positional = False
        param = get_py_formal_arg(arg)
        py_formal_args.append(param)

    # add output arguments
    name = declaration['name']
    if name.endswith('_out'):
        name = name[:-4]

    if len(output_args) > 0 and include_out:
        assert declaration['name'].endswith('_out')
        if positional:
            py_formal_args.append('*')
            positional = False
        typenames = [arg['simple_type'] for arg in output_args]
        if len(typenames) > 1:
            typename = 'TensorList[{}]'.format(len(typenames))
        else:
            typename = typenames[0]
        if len(output_args) == 1:
            # The nn module bindings are often not exposed to the user directly
            # but via torch.nn modules and functionals.
            py_formal_args.append(typename + ' ' + output_args[0]['name'] + '=None')
        else:
            # NB: For more than 1 output args the type name is a TensorList
            # and as such we don't (yet) need to consider the naming.
            py_formal_args.append(typename + ' out=None')

    # we could put this in the loop above but we want to ensure both type dispatched args
    # and python binding arguments are after the out argument; this matches the case
    # where there is a python binding argument dtype, which is necessary to match
    # the function signatures between the out and non-out variant.
    assert len(type_args) <= 1
    for arg in type_args:
        if positional:  # assume type_args should be kwarg_only.
            py_formal_args.append('*')
            positional = False
        py_formal_args.append(get_py_formal_arg(arg))

    if len(declaration['python_binding_arguments']) > 0:
        for arg in declaration['python_binding_arguments']:
            if arg.get('kwarg_only', False) and positional:
                py_formal_args.append('*')
                positional = False
            py_formal_args.append(get_py_formal_arg(arg))

    # Python function signature.
    # This is the string that we give to FunctionParameter, which is
    # then parsed into the actual structure which we do parsing
    # with.
    return PYTHON_FUNCTION_SIGNATURE.substitute(name=name, py_formal_args=py_formal_args)<|MERGE_RESOLUTION|>--- conflicted
+++ resolved
@@ -33,11 +33,8 @@
     'copy_sparse_to_sparse_', 'copy_',
     'numpy_T',  # this needs to be an attribute in Python, not a function
     'nonzero(_(out|numpy))?',
-<<<<<<< HEAD
+    'set_quantizer_',
     '_from_blob',
-=======
-    'set_quantizer_',
->>>>>>> 61de7d45
 ]
 
 # These function signatures are not exposed to Python. Note that this signature
