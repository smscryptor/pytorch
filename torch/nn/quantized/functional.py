--- conflicted
+++ resolved
@@ -53,17 +53,9 @@
         scale = input.q_scale()
     if zero_point is None:
         zero_point = input.q_zero_point()
-<<<<<<< HEAD
-    _packed_weight = torch.ops.quantized.fbgemm_linear_prepack(weight)
-    if bias is not None:
-        bias = torch.quantize_linear(bias.dequantize(), weight.q_scale() * input.q_scale(), 0, torch.qint32)
-    return torch.ops.quantized.fbgemm_linear(input, _packed_weight, bias, scale,
-                                             zero_point)
-=======
     _packed_params = torch.ops.quantized.linear_prepack(weight, bias)
     return torch.ops.quantized.linear(input, _packed_params, scale,
                                       zero_point)
->>>>>>> a41ff317
 
 def conv2d(input, weight, bias,
            stride=1, padding=0, dilation=1, groups=1,
@@ -122,14 +114,14 @@
     padding = _pair(padding)
     dilation = _pair(dilation)
 
-    prepacked_weight = torch.ops.quantized.fbgemm_conv_prepack(
+    prepacked_weight = torch.ops.quantized.conv_prepack(
         weight.permute([0, 2, 3, 1]), stride, padding, dilation, groups)
     if bias is not None:
         bias = torch.quantize_linear(bias.dequantize(), scale=weight.q_scale() * input.q_scale(), zero_point=0, dtype=torch.qint32)
-    return torch.ops.quantized.fbgemm_conv2d(input.permute([0, 2, 3, 1]),
-                                             prepacked_weight, bias,
-                                             stride, padding, dilation,
-                                             groups, scale, zero_point).permute([0, 3, 1, 2])
+    return torch.ops.quantized.conv2d(input.permute([0, 2, 3, 1]),
+                                      prepacked_weight, bias,
+                                      stride, padding, dilation,
+                                      groups, scale, zero_point).permute([0, 3, 1, 2])
 
 def max_pool2d(input, kernel_size, stride=None, padding=0, dilation=1,
                ceil_mode=False, return_indices=False):
