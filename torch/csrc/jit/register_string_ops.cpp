#include <torch/csrc/jit/operator.h>
#include <torch/csrc/jit/custom_operator.h>

namespace torch {
namespace jit {
namespace {

c10::OperatorOptions aliasAnalysisFromSchema() {
  c10::OperatorOptions result;
  result.setAliasAnalysis(c10::AliasAnalysisKind::FROM_SCHEMA);
  return result;
}

// Convert an python index (which may be negative) into an index usable for a
// C++ container
int64_t normalizeIndex(int64_t idx, int64_t list_size) {
  if (idx < 0) {
    // Handle negative indexing
    idx = list_size + idx;
  }
  return idx;
}

std::string stringSlice(std::string string, int64_t start, int64_t end, int64_t step) {
  TORCH_CHECK(step == 1, "Slicing a string only supports step=1");

  const int64_t size = string.size();

  // Clamp start and end to the bounds of the list
  start = std::max(int64_t(0), normalizeIndex(start, size));
  end = std::min(size, normalizeIndex(end, size));

  if (end <= start) {
    // Slice is empty
    return std::string("");
  }

  std::string result(string.begin() + start, string.begin() + end);
  return result;
}

c10::List<std::string> stringSplit(
    std::string string,
    c10::optional<std::string> separator_,
    int64_t max,
    bool reverse) {
  std::string::size_type prev_pos = 0;
  std::string::size_type pos = 0;
  c10::List<std::string> splits;
  auto count = 0;

  // Python split has two modes of operating:
  // 1: Separator not specified
  //    - Match all whitespace characters
  //    - Greedily match, never emiting '' in the result
  // 2: Separator specified
  //    - Only match a single separator
  //    - Allow '' in the resultant list
  std::vector<std::string> separators;
  if (!separator_.has_value()) {
    separators = {"\n", "\t", " "};
  } else {
    TORCH_CHECK(separator_.value() != "", "empty separator");
    if (reverse) {
      std::reverse(separator_->begin(), separator_->end());
      std::reverse(string.begin(), string.end());
    }
    separators = {separator_.value()};
  }

  do {
    auto min_pos = std::string::npos;
    std::string separator;
    for (const auto& sep : separators) {
      auto candidate_pos = string.find(sep, pos);
      if (candidate_pos < min_pos) {
        min_pos = candidate_pos;
        separator = sep;
      }
    }
    pos = min_pos;
    if (pos != std::string::npos) {
      count++;
      if (max >= 0 && count > max) {
        break;
      } else {
        // First check is mode 2, second is mode 1
        if (separators.size() == 1 || pos - prev_pos > 0) {
          auto substr = string.substr(prev_pos, pos - prev_pos);
          if (reverse) {
            std::reverse(substr.begin(), substr.end());
            splits.emplace(splits.begin(), substr);
          } else {
            splits.emplace_back(substr);
          }
        }
      }
      pos += separator.size();
      prev_pos = pos;
    } else {
      break;
    }
  } while (true);

  // First check is mode 2, second is mode 1
  if (separators.size() == 1 || string.size() - prev_pos > 0) {
    auto substr = string.substr(prev_pos, string.size() - prev_pos);
    if (reverse) {
      std::reverse(substr.begin(), substr.end());
      splits.emplace(splits.begin(), substr);
    } else {
      splits.emplace_back(substr);
    }
  }
  return splits;
}

int64_t stringFindImpl(
    std::string string,
    std::string substr,
    int64_t start,
    int64_t end,
    bool reverse = false) {
  int64_t size = string.size();
  if (start < 0) {
    start = std::max(int64_t(0), int64_t(size + start));
  }
  if (end < 0) {
    end = std::max(int64_t(0), int64_t(size + end + 1));
  }
  if (end > start) {
    string = string.substr(start, end - start);
  } else {
    string = "";
  }

  int64_t result = -1;
  if (string.size() >= substr.size()) {
    auto pos = string.find(substr, 0);
    if (reverse) {
      auto rpos = pos;
      do {
        pos = rpos;
        rpos = string.find(substr, pos + 1);
      } while (rpos != std::string::npos);
    }
    if (pos != std::string::npos) {
      result = pos + start;
    }
  }
  return result;
}

RegisterOperators reg_str_ops({

// python string is methods return false if empty
#define DEFINE_STRING_IS_OP(op_name, char_op)                          \
  Operator(                                                            \
      #op_name "(str self) -> bool",                                   \
      [](Stack& stack) {                                               \
        auto string = pop(stack).toStringRef();                        \
        push(                                                          \
            stack,                                                     \
            string.size() != 0 &&                                      \
                std::all_of(string.begin(), string.end(), [](char c) { \
                  return char_op(c);                                   \
                }));                                                   \
        return 0;                                                      \
      },                                                               \
      aliasAnalysisFromSchema())

    DEFINE_STRING_IS_OP(aten::isdigit, ::isdigit),
    DEFINE_STRING_IS_OP(aten::isspace, ::isspace),
    DEFINE_STRING_IS_OP(aten::isalnum, ::isalnum),
    DEFINE_STRING_IS_OP(aten::isalpha, ::isalpha),
    DEFINE_STRING_IS_OP(aten::isdecimal, ::isdigit),
    DEFINE_STRING_IS_OP(aten::isnumeric, ::isdigit),

#define DEFINE_STRING_CHAR_MAP_OP(op_name, char_op) \
  Operator(                                         \
      #op_name "(str self) -> str",                 \
      [](Stack& stack) {                            \
        auto string = pop(stack).toStringRef();     \
        std::stringstream ss;                       \
        for (char c : string) {                     \
          ss << static_cast<char>(char_op(c));      \
        }                                           \
        push(stack, ss.str());                      \
        return 0;                                   \
      },                                            \
      aliasAnalysisFromSchema())

    DEFINE_STRING_CHAR_MAP_OP(aten::upper, ::toupper),
    DEFINE_STRING_CHAR_MAP_OP(aten::lower, ::tolower),
    DEFINE_STRING_CHAR_MAP_OP(aten::swapcase, ([](char c) {
                                if (c == static_cast<char>(::toupper(c))) {
                                  return static_cast<char>(::tolower(c));
                                } else {
                                  return static_cast<char>(::toupper(c));
                                }
                              }))

});

auto reg_str_ops_2 =
    torch::RegisterOperators()
        .op("aten::splitlines(str self, bool keepends=False) -> str[]",
<<<<<<< HEAD
            [](std::string string, bool keepends) {
              std::string delimiters =
                  "\n\r\r\n\v\x0b\f\x0c\x1c\x1d\x1e\x85\u2028\u2029";
              c10::List<std::string> splits;

              std::string::size_type prev_pos = 0;
              std::string::size_type pos = 0;
              while ((pos = string.find_first_of(delimiters, pos)) !=
                     std::string::npos) {
                splits.emplace_back(string.substr(prev_pos, pos - prev_pos));
                if (keepends) {
                  splits.emplace_back(string.substr(pos, 1));
                }
                pos++;
                prev_pos = pos;
              }
              if (prev_pos != string.size()) {
                splits.emplace_back(
                    string.substr(prev_pos, string.size() - prev_pos));
              }

              return splits;
            })
        .op("aten::slice(str string, int start, int end=9223372036854775807, int step=1) -> str",
            stringSlice)
=======
            torch::RegisterOperators::options()
                .aliasAnalysis(AliasAnalysisKind::FROM_SCHEMA)
                .catchAllKernel([](std::string string, bool keepends) {
                  std::string delimiters =
                      "\n\r\r\n\v\x0b\f\x0c\x1c\x1d\x1e\x85\u2028\u2029";
                  c10::List<std::string> splits;

                  std::string::size_type prev_pos = 0;
                  std::string::size_type pos = 0;
                  while ((pos = string.find_first_of(delimiters, pos)) !=
                         std::string::npos) {
                    splits.emplace_back(
                        string.substr(prev_pos, pos - prev_pos));
                    if (keepends) {
                      splits.emplace_back(string.substr(pos, 1));
                    }
                    pos++;
                    prev_pos = pos;
                  }
                  if (prev_pos != string.size()) {
                    splits.emplace_back(
                        string.substr(prev_pos, string.size() - prev_pos));
                  }

                  return splits;
                }))
        .op("aten::slice(str string, int start, int end=9223372036854775807, int step=1) -> str",
            torch::RegisterOperators::options()
                .aliasAnalysis(AliasAnalysisKind::FROM_SCHEMA)
                .catchAllKernel<decltype(stringSlice), &stringSlice>())
>>>>>>> 7d207363

        // upper and lower require there to be at least one alpha character,
        // and ignore all other characters
        .op("aten::isupper(str self) -> bool",
<<<<<<< HEAD
            [](std::string string) {
              bool found_alpha = false;
              bool is_upper = true;
              for (size_t i = 0; i < string.size() && is_upper; ++i) {
                char c = string[i];
                found_alpha |= ::isalpha(c);
                is_upper &= (!::isalpha(c) || ::isupper(c));
              }
              return found_alpha && is_upper;
            })
        .op("aten::islower(str self) -> bool",
            [](std::string string) {
              bool found_alpha = false;
              bool is_lower = true;
              for (size_t i = 0; i < string.size() && is_lower; ++i) {
                char c = string[i];
                found_alpha |= ::isalpha(c);
                is_lower &= (!::isalpha(c) || ::islower(c));
              }
              return found_alpha && is_lower;
            })

        .op("aten::capitalize(str self) -> str",
            [](std::string string) {
              std::stringstream ss;
              auto first_char = true;
              for (char c : string) {
                if (first_char) {
                  ss << static_cast<char>(::toupper(c));
                  first_char = false;
                } else {
                  ss << static_cast<char>(::tolower(c));
                }
              }
              return ss.str();
            })

        .op("aten::title(str self) -> str",
            [](std::string string) {
              std::stringstream ss;
              bool prev_is_nonalpha = true;
              for (char c : string) {
                if (prev_is_nonalpha) {
                  ss << static_cast<char>(::toupper(c));
                } else {
                  ss << static_cast<char>(::tolower(c));
                }
                if (::isalpha(c)) {
                  prev_is_nonalpha = false;
                } else {
                  prev_is_nonalpha = true;
                }
              }
              return ss.str();
            })

        .op("aten::center(str self, int width, str fillchar=' ') -> str",
            [](std::string string, int64_t width, std::string fillchar) {
              if (fillchar.size() != 1) {
                // TODO: this should be a TypeError
                throw std::runtime_error(
                    "TypeError: The fill character must be exactly one character long");
              }
              if (string.size() > static_cast<std::string::size_type>(width)) {
                return string;
              }
              std::stringstream ss;
              std::string::size_type full_padding = width - string.size();
              std::string::size_type l_pad = full_padding / 2;
              std::string::size_type r_pad = (full_padding + 1) / 2;
              if (width % 2) {
                auto tmp = r_pad;
                r_pad = l_pad;
                l_pad = tmp;
              }
              for (std::string::size_type i = 0; i < l_pad; ++i) {
                ss << fillchar;
              }
              ss << string;
              for (std::string::size_type i = 0; i < r_pad; ++i) {
                ss << fillchar;
              }
              return ss.str();
            })
=======
            torch::RegisterOperators::options()
                .aliasAnalysis(AliasAnalysisKind::FROM_SCHEMA)
                .catchAllKernel([](std::string string) {
                  bool found_alpha = false;
                  bool is_upper = true;
                  for (size_t i = 0; i < string.size() && is_upper; ++i) {
                    char c = string[i];
                    found_alpha |= ::isalpha(c);
                    is_upper &= (!::isalpha(c) || ::isupper(c));
                  }
                  return found_alpha && is_upper;
                }))
        .op("aten::islower(str self) -> bool",
            torch::RegisterOperators::options()
                .aliasAnalysis(AliasAnalysisKind::FROM_SCHEMA)
                .catchAllKernel([](std::string string) {
                  bool found_alpha = false;
                  bool is_lower = true;
                  for (size_t i = 0; i < string.size() && is_lower; ++i) {
                    char c = string[i];
                    found_alpha |= ::isalpha(c);
                    is_lower &= (!::isalpha(c) || ::islower(c));
                  }
                  return found_alpha && is_lower;
                }))

        .op("aten::capitalize(str self) -> str",
            torch::RegisterOperators::options()
                .aliasAnalysis(AliasAnalysisKind::FROM_SCHEMA)
                .catchAllKernel([](std::string string) {
                  std::stringstream ss;
                  auto first_char = true;
                  for (char c : string) {
                    if (first_char) {
                      ss << static_cast<char>(::toupper(c));
                      first_char = false;
                    } else {
                      ss << static_cast<char>(::tolower(c));
                    }
                  }
                  return ss.str();
                }))

        .op("aten::title(str self) -> str",
            torch::RegisterOperators::options()
                .aliasAnalysis(AliasAnalysisKind::FROM_SCHEMA)
                .catchAllKernel([](std::string string) {
                  std::stringstream ss;
                  bool prev_is_nonalpha = true;
                  for (char c : string) {
                    if (prev_is_nonalpha) {
                      ss << static_cast<char>(::toupper(c));
                    } else {
                      ss << static_cast<char>(::tolower(c));
                    }
                    if (::isalpha(c)) {
                      prev_is_nonalpha = false;
                    } else {
                      prev_is_nonalpha = true;
                    }
                  }
                  return ss.str();
                }))

        .op("aten::center(str self, int width, str fillchar=' ') -> str",
            torch::RegisterOperators::options()
                .aliasAnalysis(AliasAnalysisKind::FROM_SCHEMA)
                .catchAllKernel([](std::string string,
                                   int64_t width,
                                   std::string fillchar) {
                  if (fillchar.size() != 1) {
                    // TODO: this should be a TypeError
                    throw std::runtime_error(
                        "TypeError: The fill character must be exactly one character long");
                  }
                  if (string.size() >
                      static_cast<std::string::size_type>(width)) {
                    return string;
                  }
                  std::stringstream ss;
                  std::string::size_type full_padding = width - string.size();
                  std::string::size_type l_pad = full_padding / 2;
                  std::string::size_type r_pad = (full_padding + 1) / 2;
                  if (width % 2) {
                    auto tmp = r_pad;
                    r_pad = l_pad;
                    l_pad = tmp;
                  }
                  for (std::string::size_type i = 0; i < l_pad; ++i) {
                    ss << fillchar;
                  }
                  ss << string;
                  for (std::string::size_type i = 0; i < r_pad; ++i) {
                    ss << fillchar;
                  }
                  return ss.str();
                }))
>>>>>>> 7d207363

        // Adapted from
        // https://stackoverflow.com/questions/22489073/counting-the-number-of-occurrences-of-a-string-within-a-string
        .op("aten::count(str self, str substr, int start=0, int end=-1) -> int",
<<<<<<< HEAD
            [](std::string string,
               std::string substr,
               int64_t start,
               int64_t end) {
              int64_t size = string.size();
              if (start > size) {
                return int64_t(0);
              }
              if (start < 0) {
                start = std::max(int64_t(0), int64_t(size + start));
              }
              if (end < 0) {
                end = std::max(int64_t(0), int64_t(size + end + 1));
              }

              int64_t occurrences = 0;
              std::string::size_type pos = start;
              while ((pos = string.find(substr, pos)) != std::string::npos) {
                if (pos < static_cast<std::string::size_type>(end)) {
                  ++occurrences;
                } else {
                  break;
                }
                pos += substr.length();
              }
              return occurrences;
            })

        .op("aten::endswith(str self, str substr, int start=0, int end=-1) -> bool",
            [](std::string string,
               std::string substr,
               int64_t start,
               int64_t end) {
              int64_t size = string.size();
              if (start < 0) {
                start = std::max(int64_t(0), int64_t(size + start));
              }
              if (end < 0) {
                end = std::max(int64_t(0), int64_t(size + end + 1));
              }

              string = string.substr(start, end - start);

              auto result = false;
              if (string.length() >= substr.length()) {
                result = !string.compare(
                    string.length() - substr.length(), substr.length(), substr);
              }
              return result;
            })

        .op("aten::startswith(str self, str substr, int start=0, int end=-1) -> bool",
            [](std::string string,
               std::string substr,
               int64_t start,
               int64_t end) {
              int64_t size = string.size();
              if (start < 0) {
                start = std::max(int64_t(0), int64_t(size + start));
              }
              if (end < 0) {
                end = std::max(int64_t(0), int64_t(size + end + 1));
              }

              string = string.substr(start, end - start);

              auto result = false;
              if (string.length() >= substr.length()) {
                result = !string.compare(0, substr.length(), substr);
              }
              return result;
            })

        .op("aten::expandtabs(str self, int tabsize=8) -> str",
            [](std::string string, int64_t tabsize) {
              std::stringstream ss;
              size_t index = 0;
              for (const auto& c : string) {
                if (c != '\t') {
                  ss << c;
                  index++;
                } else {
                  if (tabsize <= 0) {
                    continue;
                  }
                  do {
                    ss << ' ';
                    index++;
                  } while (index % tabsize);
                }
              }
              return ss.str();
            })

        .op("aten::find(str self, str substr, int start=0, int end=-1) -> int",
            [](std::string string,
               std::string substr,
               int64_t start,
               int64_t end) {
              return stringFindImpl(string, substr, start, end);
            })

        .op("aten::rfind(str self, str substr, int start=0, int end=-1) -> int",
            [](std::string string,
               std::string substr,
               int64_t start,
               int64_t end) {
              return stringFindImpl(string, substr, start, end, true);
            })

        .op("aten::index(str self, str substr, int start=0, int end=-1) -> int",
            [](std::string string,
               std::string substr,
               int64_t start,
               int64_t end) {
              auto result = stringFindImpl(string, substr, start, end);
              if (result < 0) {
                throw std::runtime_error("ValueError: substring not found");
              }
              return result;
            })

        .op("aten::rindex(str self, str substr, int start=0, int end=-1) -> int",
            [](std::string string,
               std::string substr,
               int64_t start,
               int64_t end) {
              auto result = stringFindImpl(string, substr, start, end, true);
              if (result < 0) {
                throw std::runtime_error("ValueError: substring not found");
              }
              return result;
            })

        .op("aten::isidentifier(str self) -> bool",
            [](std::string string) {
              LOG(WARNING)
                  << "The isidentifier() implementation being used is from Python 2\n";
              if (string.size() < 1) {
                return false;
              }
              if (::isdigit(string[0])) {
                return false;
              }
              auto result =
                  std::all_of(string.begin(), string.end(), [](char c) {
                    return ::isalnum(c);
                  });
              return result;
            })

        .op("aten::istitle(str self) -> bool",
            [](std::string string) {
              auto result = false;

              bool prev_is_alpha = false;
              for (char c : string) {
                if (prev_is_alpha) {
                  if (c != static_cast<char>(::tolower(c))) {
                    result = false;
                    break;
                  }
                } else {
                  if (c != static_cast<char>(::toupper(c))) {
                    result = false;
                    break;
                  }
                  // Only true if there exists at least one alpha
                  if (::isalpha(c)) {
                    result = true;
                  }
                }
                if (::isalpha(c)) {
                  prev_is_alpha = true;
                } else {
                  prev_is_alpha = false;
                }
              }
              return result;
            })

        // Can't reuse DEFINE_STRING_IS_OP because "" is printable
        .op("aten::isprintable(str self) -> bool",
            [](std::string string) {
              auto result =
                  std::all_of(string.begin(), string.end(), [](char c) {
                    return ::isalnum(c) || ::ispunct(c) || c == ' ';
                  });
              return result;
            })

        .op("aten::ljust(str self, int width, str fillchar=' ') -> str",
            [](std::string string, int64_t width, std::string fillchar) {
              if (fillchar.size() != 1) {
                // TODO: this should be a TypeError
                throw std::runtime_error(
                    "TypeError: The fill character must be exactly one character long");
              }
              auto to_append = std::max(
                  int64_t(0), width - static_cast<int64_t>(string.size()));

              std::stringstream ss;
              ss << string;
              for (auto i = 0; i < to_append; ++i) {
                ss << fillchar;
              }

              return ss.str();
            })

        .op("aten::rjust(str self, int width, str fillchar=' ') -> str",
            [](std::string string, int64_t width, std::string fillchar) {
              if (fillchar.size() != 1) {
                // TODO: this should be a TypeError
                throw std::runtime_error(
                    "TypeError: The fill character must be exactly one character long");
              }
              auto to_append = std::max(
                  int64_t(0), width - static_cast<int64_t>(string.size()));

              std::stringstream ss;
              for (auto i = 0; i < to_append; ++i) {
                ss << fillchar;
              }
              ss << string;
              return ss.str();
            })

        .op("aten::zfill(str self, int width) -> str",
            [](std::string string, int64_t width) {
              auto to_append = std::max(
                  int64_t(0), width - static_cast<int64_t>(string.size()));

              std::stringstream ss;
              for (auto i = 0; i < to_append; ++i) {
                ss << '0';
              }
              ss << string;

              return ss.str();
            })

        .op("aten::lstrip(str self, str chars=' \\n\\t\\f\\v') -> str",
            [](std::string string, std::string chars) {
              auto index = string.find_first_not_of(chars);
              if (index != std::string::npos) {
                string = string.substr(index, string.size());
              } else {
                string = "";
              }
              return string;
            })

        .op("aten::rstrip(str self, str chars=' \\n\\t\\f\\v') -> str",
            [](std::string string, std::string chars) {
              auto index = string.find_last_not_of(chars);
              if (index != std::string::npos) {
                string = string.substr(0, index + 1);
              } else {
                string = "";
              }
              return string;
            })

        .op("aten::strip(str self, str chars=' \\n\\t\\f\\v') -> str",
            [](std::string string, std::string chars) {
              auto rindex = string.find_last_not_of(chars);
              if (rindex != std::string::npos) {
                string = string.substr(0, rindex + 1);
              } else {
                string = "";
              }
              auto lindex = string.find_first_not_of(chars);
              if (lindex != std::string::npos) {
                string = string.substr(lindex, string.size());
              } else {
                string = "";
              }
              return string;
            })

        .op("aten::replace(str self, str old, str new, int max=-1) -> str",
            [](std::string string,
               std::string old_str,
               std::string new_str,
               int64_t max) {
              int64_t occurrences = 0;
              std::string::size_type pos = 0;
              while ((pos = string.find(old_str, pos)) != std::string::npos) {
                if (max >= 0 && ++occurrences > max) {
                  break;
                }
                string = string.replace(pos, old_str.length(), new_str);
                pos += new_str.length();
              }

              return string;
            })

        .op("aten::partition(str self, str separator) -> (str, str, str)",
            [](std::string string, std::string separator) {
              auto pos = string.find(separator, 0);
              if (pos == std::string::npos) {
                pos = string.size();
                separator = "";
              }
              auto pre_partition = string.substr(0, pos);
              auto post_partition =
                  string.substr(pos + separator.size(), string.size());

              return std::make_tuple(pre_partition, separator, post_partition);
            })

        .op("aten::rpartition(str self, str separator) -> (str, str, str)",
            [](std::string string, std::string separator) {
              auto pos = string.find(separator, 0);
              auto rpos = pos;
              do {
                pos = rpos;
                rpos = string.find(separator, pos + 1);
              } while (rpos != std::string::npos);

              if (pos == std::string::npos) {
                pos = 0;
                separator = "";
              }

              auto pre_partition = string.substr(0, pos);
              auto post_partition =
                  string.substr(pos + separator.size(), string.size());

              return std::make_tuple(pre_partition, separator, post_partition);
            })

        .op("aten::split(str self, str? separator=None, int max=-1) -> str[]",
            [](std::string string,
               c10::optional<std::string> separator,
               int64_t max) {
              return stringSplit(string, separator, max, false);
            })

        .op("aten::rsplit(str self, str? separator=None, int max=-1) -> str[]",
            [](std::string string,
               c10::optional<std::string> separator,
               int64_t max) {
              return stringSplit(string, separator, max, true);
            });
=======
            torch::RegisterOperators::options()
                .aliasAnalysis(AliasAnalysisKind::FROM_SCHEMA)
                .catchAllKernel([](std::string string,
                                   std::string substr,
                                   int64_t start,
                                   int64_t end) {
                  int64_t size = string.size();
                  if (start > size) {
                    return int64_t(0);
                  }
                  if (start < 0) {
                    start = std::max(int64_t(0), int64_t(size + start));
                  }
                  if (end < 0) {
                    end = std::max(int64_t(0), int64_t(size + end + 1));
                  }

                  int64_t occurrences = 0;
                  std::string::size_type pos = start;
                  while ((pos = string.find(substr, pos)) !=
                         std::string::npos) {
                    if (pos < static_cast<std::string::size_type>(end)) {
                      ++occurrences;
                    } else {
                      break;
                    }
                    pos += substr.length();
                  }
                  return occurrences;
                }))

        .op("aten::endswith(str self, str substr, int start=0, int end=-1) -> bool",
            torch::RegisterOperators::options()
                .aliasAnalysis(AliasAnalysisKind::FROM_SCHEMA)
                .catchAllKernel([](std::string string,
                                   std::string substr,
                                   int64_t start,
                                   int64_t end) {
                  int64_t size = string.size();
                  if (start < 0) {
                    start = std::max(int64_t(0), int64_t(size + start));
                  }
                  if (end < 0) {
                    end = std::max(int64_t(0), int64_t(size + end + 1));
                  }

                  string = string.substr(start, end - start);

                  auto result = false;
                  if (string.length() >= substr.length()) {
                    result = !string.compare(
                        string.length() - substr.length(),
                        substr.length(),
                        substr);
                  }
                  return result;
                }))

        .op("aten::startswith(str self, str substr, int start=0, int end=-1) -> bool",
            torch::RegisterOperators::options()
                .aliasAnalysis(AliasAnalysisKind::FROM_SCHEMA)
                .catchAllKernel([](std::string string,
                                   std::string substr,
                                   int64_t start,
                                   int64_t end) {
                  int64_t size = string.size();
                  if (start < 0) {
                    start = std::max(int64_t(0), int64_t(size + start));
                  }
                  if (end < 0) {
                    end = std::max(int64_t(0), int64_t(size + end + 1));
                  }

                  string = string.substr(start, end - start);

                  auto result = false;
                  if (string.length() >= substr.length()) {
                    result = !string.compare(0, substr.length(), substr);
                  }
                  return result;
                }))

        .op("aten::expandtabs(str self, int tabsize=8) -> str",
            torch::RegisterOperators::options()
                .aliasAnalysis(AliasAnalysisKind::FROM_SCHEMA)
                .catchAllKernel([](std::string string, int64_t tabsize) {
                  std::stringstream ss;
                  size_t index = 0;
                  for (const auto& c : string) {
                    if (c != '\t') {
                      ss << c;
                      index++;
                    } else {
                      if (tabsize <= 0) {
                        continue;
                      }
                      do {
                        ss << ' ';
                        index++;
                      } while (index % tabsize);
                    }
                  }
                  return ss.str();
                }))

        .op("aten::find(str self, str substr, int start=0, int end=-1) -> int",
            torch::RegisterOperators::options()
                .aliasAnalysis(AliasAnalysisKind::FROM_SCHEMA)
                .catchAllKernel([](std::string string,
                                   std::string substr,
                                   int64_t start,
                                   int64_t end) {
                  return stringFindImpl(string, substr, start, end);
                }))

        .op("aten::rfind(str self, str substr, int start=0, int end=-1) -> int",
            torch::RegisterOperators::options()
                .aliasAnalysis(AliasAnalysisKind::FROM_SCHEMA)
                .catchAllKernel([](std::string string,
                                   std::string substr,
                                   int64_t start,
                                   int64_t end) {
                  return stringFindImpl(string, substr, start, end, true);
                }))

        .op("aten::index(str self, str substr, int start=0, int end=-1) -> int",
            torch::RegisterOperators::options()
                .aliasAnalysis(AliasAnalysisKind::FROM_SCHEMA)
                .catchAllKernel([](std::string string,
                                   std::string substr,
                                   int64_t start,
                                   int64_t end) {
                  auto result = stringFindImpl(string, substr, start, end);
                  if (result < 0) {
                    throw std::runtime_error("ValueError: substring not found");
                  }
                  return result;
                }))

        .op("aten::rindex(str self, str substr, int start=0, int end=-1) -> int",
            torch::RegisterOperators::options()
                .aliasAnalysis(AliasAnalysisKind::FROM_SCHEMA)
                .catchAllKernel([](std::string string,
                                   std::string substr,
                                   int64_t start,
                                   int64_t end) {
                  auto result =
                      stringFindImpl(string, substr, start, end, true);
                  if (result < 0) {
                    throw std::runtime_error("ValueError: substring not found");
                  }
                  return result;
                }))

        .op("aten::isidentifier(str self) -> bool",
            torch::RegisterOperators::options()
                .aliasAnalysis(AliasAnalysisKind::FROM_SCHEMA)
                .catchAllKernel([](std::string string) {
                  LOG(WARNING)
                      << "The isidentifier() implementation being used is from Python 2\n";
                  if (string.size() < 1) {
                    return false;
                  }
                  if (::isdigit(string[0])) {
                    return false;
                  }
                  auto result =
                      std::all_of(string.begin(), string.end(), [](char c) {
                        return ::isalnum(c);
                      });
                  return result;
                }))

        .op("aten::istitle(str self) -> bool",
            torch::RegisterOperators::options()
                .aliasAnalysis(AliasAnalysisKind::FROM_SCHEMA)
                .catchAllKernel([](std::string string) {
                  auto result = false;

                  bool prev_is_alpha = false;
                  for (char c : string) {
                    if (prev_is_alpha) {
                      if (c != static_cast<char>(::tolower(c))) {
                        result = false;
                        break;
                      }
                    } else {
                      if (c != static_cast<char>(::toupper(c))) {
                        result = false;
                        break;
                      }
                      // Only true if there exists at least one alpha
                      if (::isalpha(c)) {
                        result = true;
                      }
                    }
                    if (::isalpha(c)) {
                      prev_is_alpha = true;
                    } else {
                      prev_is_alpha = false;
                    }
                  }
                  return result;
                }))

        // Can't reuse DEFINE_STRING_IS_OP because "" is printable
        .op("aten::isprintable(str self) -> bool",
            torch::RegisterOperators::options()
                .aliasAnalysis(AliasAnalysisKind::FROM_SCHEMA)
                .catchAllKernel([](std::string string) {
                  auto result =
                      std::all_of(string.begin(), string.end(), [](char c) {
                        return ::isalnum(c) || ::ispunct(c) || c == ' ';
                      });
                  return result;
                }))

        .op("aten::ljust(str self, int width, str fillchar=' ') -> str",
            torch::RegisterOperators::options()
                .aliasAnalysis(AliasAnalysisKind::FROM_SCHEMA)
                .catchAllKernel([](std::string string,
                                   int64_t width,
                                   std::string fillchar) {
                  if (fillchar.size() != 1) {
                    // TODO: this should be a TypeError
                    throw std::runtime_error(
                        "TypeError: The fill character must be exactly one character long");
                  }
                  auto to_append = std::max(
                      int64_t(0), width - static_cast<int64_t>(string.size()));

                  std::stringstream ss;
                  ss << string;
                  for (auto i = 0; i < to_append; ++i) {
                    ss << fillchar;
                  }

                  return ss.str();
                }))

        .op("aten::rjust(str self, int width, str fillchar=' ') -> str",
            torch::RegisterOperators::options()
                .aliasAnalysis(AliasAnalysisKind::FROM_SCHEMA)
                .catchAllKernel([](std::string string,
                                   int64_t width,
                                   std::string fillchar) {
                  if (fillchar.size() != 1) {
                    // TODO: this should be a TypeError
                    throw std::runtime_error(
                        "TypeError: The fill character must be exactly one character long");
                  }
                  auto to_append = std::max(
                      int64_t(0), width - static_cast<int64_t>(string.size()));

                  std::stringstream ss;
                  for (auto i = 0; i < to_append; ++i) {
                    ss << fillchar;
                  }
                  ss << string;
                  return ss.str();
                }))

        .op("aten::zfill(str self, int width) -> str",
            torch::RegisterOperators::options()
                .aliasAnalysis(AliasAnalysisKind::FROM_SCHEMA)
                .catchAllKernel([](std::string string, int64_t width) {
                  auto to_append = std::max(
                      int64_t(0), width - static_cast<int64_t>(string.size()));

                  std::stringstream ss;
                  for (auto i = 0; i < to_append; ++i) {
                    ss << '0';
                  }
                  ss << string;

                  return ss.str();
                }))

        .op("aten::lstrip(str self, str chars=' \\n\\t\\f\\v') -> str",
            torch::RegisterOperators::options()
                .aliasAnalysis(AliasAnalysisKind::FROM_SCHEMA)
                .catchAllKernel([](std::string string, std::string chars) {
                  auto index = string.find_first_not_of(chars);
                  if (index != std::string::npos) {
                    string = string.substr(index, string.size());
                  } else {
                    string = "";
                  }
                  return string;
                }))

        .op("aten::rstrip(str self, str chars=' \\n\\t\\f\\v') -> str",
            torch::RegisterOperators::options()
                .aliasAnalysis(AliasAnalysisKind::FROM_SCHEMA)
                .catchAllKernel([](std::string string, std::string chars) {
                  auto index = string.find_last_not_of(chars);
                  if (index != std::string::npos) {
                    string = string.substr(0, index + 1);
                  } else {
                    string = "";
                  }
                  return string;
                }))

        .op("aten::strip(str self, str chars=' \\n\\t\\f\\v') -> str",
            torch::RegisterOperators::options()
                .aliasAnalysis(AliasAnalysisKind::FROM_SCHEMA)
                .catchAllKernel([](std::string string, std::string chars) {
                  auto rindex = string.find_last_not_of(chars);
                  if (rindex != std::string::npos) {
                    string = string.substr(0, rindex + 1);
                  } else {
                    string = "";
                  }
                  auto lindex = string.find_first_not_of(chars);
                  if (lindex != std::string::npos) {
                    string = string.substr(lindex, string.size());
                  } else {
                    string = "";
                  }
                  return string;
                }))

        .op("aten::replace(str self, str old, str new, int max=-1) -> str",
            torch::RegisterOperators::options()
                .aliasAnalysis(AliasAnalysisKind::FROM_SCHEMA)
                .catchAllKernel([](std::string string,
                                   std::string old_str,
                                   std::string new_str,
                                   int64_t max) {
                  int64_t occurrences = 0;
                  std::string::size_type pos = 0;
                  while ((pos = string.find(old_str, pos)) !=
                         std::string::npos) {
                    if (max >= 0 && ++occurrences > max) {
                      break;
                    }
                    string = string.replace(pos, old_str.length(), new_str);
                    pos += new_str.length();
                  }

                  return string;
                }))

        .op("aten::partition(str self, str separator) -> (str, str, str)",
            torch::RegisterOperators::options()
                .aliasAnalysis(AliasAnalysisKind::FROM_SCHEMA)
                .catchAllKernel([](std::string string, std::string separator) {
                  auto pos = string.find(separator, 0);
                  if (pos == std::string::npos) {
                    pos = string.size();
                    separator = "";
                  }
                  auto pre_partition = string.substr(0, pos);
                  auto post_partition =
                      string.substr(pos + separator.size(), string.size());

                  return std::make_tuple(
                      pre_partition, separator, post_partition);
                }))

        .op("aten::rpartition(str self, str separator) -> (str, str, str)",
            torch::RegisterOperators::options()
                .aliasAnalysis(AliasAnalysisKind::FROM_SCHEMA)
                .catchAllKernel([](std::string string, std::string separator) {
                  auto pos = string.find(separator, 0);
                  auto rpos = pos;
                  do {
                    pos = rpos;
                    rpos = string.find(separator, pos + 1);
                  } while (rpos != std::string::npos);

                  if (pos == std::string::npos) {
                    pos = 0;
                    separator = "";
                  }

                  auto pre_partition = string.substr(0, pos);
                  auto post_partition =
                      string.substr(pos + separator.size(), string.size());

                  return std::make_tuple(
                      pre_partition, separator, post_partition);
                }))

        .op("aten::split(str self, str separator=' ', int max=-1) -> str[]",
            torch::RegisterOperators::options()
                .aliasAnalysis(AliasAnalysisKind::FROM_SCHEMA)
                .catchAllKernel(
                    [](std::string string, std::string separator, int64_t max) {
                      std::string::size_type prev_pos = 0;
                      std::string::size_type pos = 0;
                      c10::List<std::string> splits;
                      auto count = 0;
                      while ((pos = string.find(separator, pos)) !=
                             std::string::npos) {
                        count++;
                        if (max >= 0 && count > max) {
                          break;
                        } else {
                          splits.emplace_back(
                              string.substr(prev_pos, pos - prev_pos));
                        }
                        pos += separator.size();
                        prev_pos = pos;
                      }
                      splits.emplace_back(
                          string.substr(prev_pos, string.size() - prev_pos));
                      return splits;
                    }))

        .op("aten::rsplit(str self, str separator=' ', int max=-1) -> str[]",
            torch::RegisterOperators::options()
                .aliasAnalysis(AliasAnalysisKind::FROM_SCHEMA)
                .catchAllKernel(
                    [](std::string string, std::string separator, int64_t max) {
                      std::reverse(separator.begin(), separator.end());
                      std::reverse(string.begin(), string.end());

                      std::string::size_type prev_pos = 0;
                      std::string::size_type pos = 0;
                      c10::List<std::string> splits;
                      auto count = 0;
                      while ((pos = string.find(separator, pos)) !=
                             std::string::npos) {
                        count++;
                        if (max >= 0 && count > max) {
                          break;
                        } else {
                          auto substr = string.substr(prev_pos, pos - prev_pos);
                          std::reverse(substr.begin(), substr.end());
                          splits.emplace(splits.begin(), substr);
                        }
                        pos += separator.size();
                        prev_pos = pos;
                      }
                      auto substr =
                          string.substr(prev_pos, string.size() - prev_pos);
                      std::reverse(substr.begin(), substr.end());
                      splits.emplace(splits.begin(), substr);
                      return splits;
                    }));
>>>>>>> 7d207363
} // namespace
} // namespace jit
} // namespace torch<|MERGE_RESOLUTION|>--- conflicted
+++ resolved
@@ -205,33 +205,6 @@
 auto reg_str_ops_2 =
     torch::RegisterOperators()
         .op("aten::splitlines(str self, bool keepends=False) -> str[]",
-<<<<<<< HEAD
-            [](std::string string, bool keepends) {
-              std::string delimiters =
-                  "\n\r\r\n\v\x0b\f\x0c\x1c\x1d\x1e\x85\u2028\u2029";
-              c10::List<std::string> splits;
-
-              std::string::size_type prev_pos = 0;
-              std::string::size_type pos = 0;
-              while ((pos = string.find_first_of(delimiters, pos)) !=
-                     std::string::npos) {
-                splits.emplace_back(string.substr(prev_pos, pos - prev_pos));
-                if (keepends) {
-                  splits.emplace_back(string.substr(pos, 1));
-                }
-                pos++;
-                prev_pos = pos;
-              }
-              if (prev_pos != string.size()) {
-                splits.emplace_back(
-                    string.substr(prev_pos, string.size() - prev_pos));
-              }
-
-              return splits;
-            })
-        .op("aten::slice(str string, int start, int end=9223372036854775807, int step=1) -> str",
-            stringSlice)
-=======
             torch::RegisterOperators::options()
                 .aliasAnalysis(AliasAnalysisKind::FROM_SCHEMA)
                 .catchAllKernel([](std::string string, bool keepends) {
@@ -262,97 +235,10 @@
             torch::RegisterOperators::options()
                 .aliasAnalysis(AliasAnalysisKind::FROM_SCHEMA)
                 .catchAllKernel<decltype(stringSlice), &stringSlice>())
->>>>>>> 7d207363
 
         // upper and lower require there to be at least one alpha character,
         // and ignore all other characters
         .op("aten::isupper(str self) -> bool",
-<<<<<<< HEAD
-            [](std::string string) {
-              bool found_alpha = false;
-              bool is_upper = true;
-              for (size_t i = 0; i < string.size() && is_upper; ++i) {
-                char c = string[i];
-                found_alpha |= ::isalpha(c);
-                is_upper &= (!::isalpha(c) || ::isupper(c));
-              }
-              return found_alpha && is_upper;
-            })
-        .op("aten::islower(str self) -> bool",
-            [](std::string string) {
-              bool found_alpha = false;
-              bool is_lower = true;
-              for (size_t i = 0; i < string.size() && is_lower; ++i) {
-                char c = string[i];
-                found_alpha |= ::isalpha(c);
-                is_lower &= (!::isalpha(c) || ::islower(c));
-              }
-              return found_alpha && is_lower;
-            })
-
-        .op("aten::capitalize(str self) -> str",
-            [](std::string string) {
-              std::stringstream ss;
-              auto first_char = true;
-              for (char c : string) {
-                if (first_char) {
-                  ss << static_cast<char>(::toupper(c));
-                  first_char = false;
-                } else {
-                  ss << static_cast<char>(::tolower(c));
-                }
-              }
-              return ss.str();
-            })
-
-        .op("aten::title(str self) -> str",
-            [](std::string string) {
-              std::stringstream ss;
-              bool prev_is_nonalpha = true;
-              for (char c : string) {
-                if (prev_is_nonalpha) {
-                  ss << static_cast<char>(::toupper(c));
-                } else {
-                  ss << static_cast<char>(::tolower(c));
-                }
-                if (::isalpha(c)) {
-                  prev_is_nonalpha = false;
-                } else {
-                  prev_is_nonalpha = true;
-                }
-              }
-              return ss.str();
-            })
-
-        .op("aten::center(str self, int width, str fillchar=' ') -> str",
-            [](std::string string, int64_t width, std::string fillchar) {
-              if (fillchar.size() != 1) {
-                // TODO: this should be a TypeError
-                throw std::runtime_error(
-                    "TypeError: The fill character must be exactly one character long");
-              }
-              if (string.size() > static_cast<std::string::size_type>(width)) {
-                return string;
-              }
-              std::stringstream ss;
-              std::string::size_type full_padding = width - string.size();
-              std::string::size_type l_pad = full_padding / 2;
-              std::string::size_type r_pad = (full_padding + 1) / 2;
-              if (width % 2) {
-                auto tmp = r_pad;
-                r_pad = l_pad;
-                l_pad = tmp;
-              }
-              for (std::string::size_type i = 0; i < l_pad; ++i) {
-                ss << fillchar;
-              }
-              ss << string;
-              for (std::string::size_type i = 0; i < r_pad; ++i) {
-                ss << fillchar;
-              }
-              return ss.str();
-            })
-=======
             torch::RegisterOperators::options()
                 .aliasAnalysis(AliasAnalysisKind::FROM_SCHEMA)
                 .catchAllKernel([](std::string string) {
@@ -450,360 +336,10 @@
                   }
                   return ss.str();
                 }))
->>>>>>> 7d207363
 
         // Adapted from
         // https://stackoverflow.com/questions/22489073/counting-the-number-of-occurrences-of-a-string-within-a-string
         .op("aten::count(str self, str substr, int start=0, int end=-1) -> int",
-<<<<<<< HEAD
-            [](std::string string,
-               std::string substr,
-               int64_t start,
-               int64_t end) {
-              int64_t size = string.size();
-              if (start > size) {
-                return int64_t(0);
-              }
-              if (start < 0) {
-                start = std::max(int64_t(0), int64_t(size + start));
-              }
-              if (end < 0) {
-                end = std::max(int64_t(0), int64_t(size + end + 1));
-              }
-
-              int64_t occurrences = 0;
-              std::string::size_type pos = start;
-              while ((pos = string.find(substr, pos)) != std::string::npos) {
-                if (pos < static_cast<std::string::size_type>(end)) {
-                  ++occurrences;
-                } else {
-                  break;
-                }
-                pos += substr.length();
-              }
-              return occurrences;
-            })
-
-        .op("aten::endswith(str self, str substr, int start=0, int end=-1) -> bool",
-            [](std::string string,
-               std::string substr,
-               int64_t start,
-               int64_t end) {
-              int64_t size = string.size();
-              if (start < 0) {
-                start = std::max(int64_t(0), int64_t(size + start));
-              }
-              if (end < 0) {
-                end = std::max(int64_t(0), int64_t(size + end + 1));
-              }
-
-              string = string.substr(start, end - start);
-
-              auto result = false;
-              if (string.length() >= substr.length()) {
-                result = !string.compare(
-                    string.length() - substr.length(), substr.length(), substr);
-              }
-              return result;
-            })
-
-        .op("aten::startswith(str self, str substr, int start=0, int end=-1) -> bool",
-            [](std::string string,
-               std::string substr,
-               int64_t start,
-               int64_t end) {
-              int64_t size = string.size();
-              if (start < 0) {
-                start = std::max(int64_t(0), int64_t(size + start));
-              }
-              if (end < 0) {
-                end = std::max(int64_t(0), int64_t(size + end + 1));
-              }
-
-              string = string.substr(start, end - start);
-
-              auto result = false;
-              if (string.length() >= substr.length()) {
-                result = !string.compare(0, substr.length(), substr);
-              }
-              return result;
-            })
-
-        .op("aten::expandtabs(str self, int tabsize=8) -> str",
-            [](std::string string, int64_t tabsize) {
-              std::stringstream ss;
-              size_t index = 0;
-              for (const auto& c : string) {
-                if (c != '\t') {
-                  ss << c;
-                  index++;
-                } else {
-                  if (tabsize <= 0) {
-                    continue;
-                  }
-                  do {
-                    ss << ' ';
-                    index++;
-                  } while (index % tabsize);
-                }
-              }
-              return ss.str();
-            })
-
-        .op("aten::find(str self, str substr, int start=0, int end=-1) -> int",
-            [](std::string string,
-               std::string substr,
-               int64_t start,
-               int64_t end) {
-              return stringFindImpl(string, substr, start, end);
-            })
-
-        .op("aten::rfind(str self, str substr, int start=0, int end=-1) -> int",
-            [](std::string string,
-               std::string substr,
-               int64_t start,
-               int64_t end) {
-              return stringFindImpl(string, substr, start, end, true);
-            })
-
-        .op("aten::index(str self, str substr, int start=0, int end=-1) -> int",
-            [](std::string string,
-               std::string substr,
-               int64_t start,
-               int64_t end) {
-              auto result = stringFindImpl(string, substr, start, end);
-              if (result < 0) {
-                throw std::runtime_error("ValueError: substring not found");
-              }
-              return result;
-            })
-
-        .op("aten::rindex(str self, str substr, int start=0, int end=-1) -> int",
-            [](std::string string,
-               std::string substr,
-               int64_t start,
-               int64_t end) {
-              auto result = stringFindImpl(string, substr, start, end, true);
-              if (result < 0) {
-                throw std::runtime_error("ValueError: substring not found");
-              }
-              return result;
-            })
-
-        .op("aten::isidentifier(str self) -> bool",
-            [](std::string string) {
-              LOG(WARNING)
-                  << "The isidentifier() implementation being used is from Python 2\n";
-              if (string.size() < 1) {
-                return false;
-              }
-              if (::isdigit(string[0])) {
-                return false;
-              }
-              auto result =
-                  std::all_of(string.begin(), string.end(), [](char c) {
-                    return ::isalnum(c);
-                  });
-              return result;
-            })
-
-        .op("aten::istitle(str self) -> bool",
-            [](std::string string) {
-              auto result = false;
-
-              bool prev_is_alpha = false;
-              for (char c : string) {
-                if (prev_is_alpha) {
-                  if (c != static_cast<char>(::tolower(c))) {
-                    result = false;
-                    break;
-                  }
-                } else {
-                  if (c != static_cast<char>(::toupper(c))) {
-                    result = false;
-                    break;
-                  }
-                  // Only true if there exists at least one alpha
-                  if (::isalpha(c)) {
-                    result = true;
-                  }
-                }
-                if (::isalpha(c)) {
-                  prev_is_alpha = true;
-                } else {
-                  prev_is_alpha = false;
-                }
-              }
-              return result;
-            })
-
-        // Can't reuse DEFINE_STRING_IS_OP because "" is printable
-        .op("aten::isprintable(str self) -> bool",
-            [](std::string string) {
-              auto result =
-                  std::all_of(string.begin(), string.end(), [](char c) {
-                    return ::isalnum(c) || ::ispunct(c) || c == ' ';
-                  });
-              return result;
-            })
-
-        .op("aten::ljust(str self, int width, str fillchar=' ') -> str",
-            [](std::string string, int64_t width, std::string fillchar) {
-              if (fillchar.size() != 1) {
-                // TODO: this should be a TypeError
-                throw std::runtime_error(
-                    "TypeError: The fill character must be exactly one character long");
-              }
-              auto to_append = std::max(
-                  int64_t(0), width - static_cast<int64_t>(string.size()));
-
-              std::stringstream ss;
-              ss << string;
-              for (auto i = 0; i < to_append; ++i) {
-                ss << fillchar;
-              }
-
-              return ss.str();
-            })
-
-        .op("aten::rjust(str self, int width, str fillchar=' ') -> str",
-            [](std::string string, int64_t width, std::string fillchar) {
-              if (fillchar.size() != 1) {
-                // TODO: this should be a TypeError
-                throw std::runtime_error(
-                    "TypeError: The fill character must be exactly one character long");
-              }
-              auto to_append = std::max(
-                  int64_t(0), width - static_cast<int64_t>(string.size()));
-
-              std::stringstream ss;
-              for (auto i = 0; i < to_append; ++i) {
-                ss << fillchar;
-              }
-              ss << string;
-              return ss.str();
-            })
-
-        .op("aten::zfill(str self, int width) -> str",
-            [](std::string string, int64_t width) {
-              auto to_append = std::max(
-                  int64_t(0), width - static_cast<int64_t>(string.size()));
-
-              std::stringstream ss;
-              for (auto i = 0; i < to_append; ++i) {
-                ss << '0';
-              }
-              ss << string;
-
-              return ss.str();
-            })
-
-        .op("aten::lstrip(str self, str chars=' \\n\\t\\f\\v') -> str",
-            [](std::string string, std::string chars) {
-              auto index = string.find_first_not_of(chars);
-              if (index != std::string::npos) {
-                string = string.substr(index, string.size());
-              } else {
-                string = "";
-              }
-              return string;
-            })
-
-        .op("aten::rstrip(str self, str chars=' \\n\\t\\f\\v') -> str",
-            [](std::string string, std::string chars) {
-              auto index = string.find_last_not_of(chars);
-              if (index != std::string::npos) {
-                string = string.substr(0, index + 1);
-              } else {
-                string = "";
-              }
-              return string;
-            })
-
-        .op("aten::strip(str self, str chars=' \\n\\t\\f\\v') -> str",
-            [](std::string string, std::string chars) {
-              auto rindex = string.find_last_not_of(chars);
-              if (rindex != std::string::npos) {
-                string = string.substr(0, rindex + 1);
-              } else {
-                string = "";
-              }
-              auto lindex = string.find_first_not_of(chars);
-              if (lindex != std::string::npos) {
-                string = string.substr(lindex, string.size());
-              } else {
-                string = "";
-              }
-              return string;
-            })
-
-        .op("aten::replace(str self, str old, str new, int max=-1) -> str",
-            [](std::string string,
-               std::string old_str,
-               std::string new_str,
-               int64_t max) {
-              int64_t occurrences = 0;
-              std::string::size_type pos = 0;
-              while ((pos = string.find(old_str, pos)) != std::string::npos) {
-                if (max >= 0 && ++occurrences > max) {
-                  break;
-                }
-                string = string.replace(pos, old_str.length(), new_str);
-                pos += new_str.length();
-              }
-
-              return string;
-            })
-
-        .op("aten::partition(str self, str separator) -> (str, str, str)",
-            [](std::string string, std::string separator) {
-              auto pos = string.find(separator, 0);
-              if (pos == std::string::npos) {
-                pos = string.size();
-                separator = "";
-              }
-              auto pre_partition = string.substr(0, pos);
-              auto post_partition =
-                  string.substr(pos + separator.size(), string.size());
-
-              return std::make_tuple(pre_partition, separator, post_partition);
-            })
-
-        .op("aten::rpartition(str self, str separator) -> (str, str, str)",
-            [](std::string string, std::string separator) {
-              auto pos = string.find(separator, 0);
-              auto rpos = pos;
-              do {
-                pos = rpos;
-                rpos = string.find(separator, pos + 1);
-              } while (rpos != std::string::npos);
-
-              if (pos == std::string::npos) {
-                pos = 0;
-                separator = "";
-              }
-
-              auto pre_partition = string.substr(0, pos);
-              auto post_partition =
-                  string.substr(pos + separator.size(), string.size());
-
-              return std::make_tuple(pre_partition, separator, post_partition);
-            })
-
-        .op("aten::split(str self, str? separator=None, int max=-1) -> str[]",
-            [](std::string string,
-               c10::optional<std::string> separator,
-               int64_t max) {
-              return stringSplit(string, separator, max, false);
-            })
-
-        .op("aten::rsplit(str self, str? separator=None, int max=-1) -> str[]",
-            [](std::string string,
-               c10::optional<std::string> separator,
-               int64_t max) {
-              return stringSplit(string, separator, max, true);
-            });
-=======
             torch::RegisterOperators::options()
                 .aliasAnalysis(AliasAnalysisKind::FROM_SCHEMA)
                 .catchAllKernel([](std::string string,
@@ -1194,25 +730,7 @@
                 .aliasAnalysis(AliasAnalysisKind::FROM_SCHEMA)
                 .catchAllKernel(
                     [](std::string string, std::string separator, int64_t max) {
-                      std::string::size_type prev_pos = 0;
-                      std::string::size_type pos = 0;
-                      c10::List<std::string> splits;
-                      auto count = 0;
-                      while ((pos = string.find(separator, pos)) !=
-                             std::string::npos) {
-                        count++;
-                        if (max >= 0 && count > max) {
-                          break;
-                        } else {
-                          splits.emplace_back(
-                              string.substr(prev_pos, pos - prev_pos));
-                        }
-                        pos += separator.size();
-                        prev_pos = pos;
-                      }
-                      splits.emplace_back(
-                          string.substr(prev_pos, string.size() - prev_pos));
-                      return splits;
+                      return stringSplit(string, separator, max, false);
                     }))
 
         .op("aten::rsplit(str self, str separator=' ', int max=-1) -> str[]",
@@ -1220,33 +738,8 @@
                 .aliasAnalysis(AliasAnalysisKind::FROM_SCHEMA)
                 .catchAllKernel(
                     [](std::string string, std::string separator, int64_t max) {
-                      std::reverse(separator.begin(), separator.end());
-                      std::reverse(string.begin(), string.end());
-
-                      std::string::size_type prev_pos = 0;
-                      std::string::size_type pos = 0;
-                      c10::List<std::string> splits;
-                      auto count = 0;
-                      while ((pos = string.find(separator, pos)) !=
-                             std::string::npos) {
-                        count++;
-                        if (max >= 0 && count > max) {
-                          break;
-                        } else {
-                          auto substr = string.substr(prev_pos, pos - prev_pos);
-                          std::reverse(substr.begin(), substr.end());
-                          splits.emplace(splits.begin(), substr);
-                        }
-                        pos += separator.size();
-                        prev_pos = pos;
-                      }
-                      auto substr =
-                          string.substr(prev_pos, string.size() - prev_pos);
-                      std::reverse(substr.begin(), substr.end());
-                      splits.emplace(splits.begin(), substr);
-                      return splits;
+                      return stringSplit(string, separator, max, true);
                     }));
->>>>>>> 7d207363
 } // namespace
 } // namespace jit
 } // namespace torch