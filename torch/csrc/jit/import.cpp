--- conflicted
+++ resolved
@@ -58,24 +58,12 @@
 class ScriptModuleDeserializer final {
  public:
   ScriptModuleDeserializer(
-<<<<<<< HEAD
-      const std::string& filename,
-      script::ModuleLookup module_lookup);
-  ScriptModuleDeserializer(
-      std::istream* is,
-      script::ModuleLookup module_lookup);
-  explicit ScriptModuleDeserializer(
-      std::unique_ptr<ReadAdapterInterface> rai,
-      script::ModuleLookup module_lookup);
-  void deserialize(
-=======
       std::shared_ptr<script::CompilationUnit> cu,
       std::unique_ptr<PyTorchStreamReader> reader)
       : compilation_unit_(cu),
         reader_(std::move(reader)) {}
 
   script::Module deserialize(
->>>>>>> 2534e40c
       c10::optional<at::Device> device,
       script::ExtraFilesMap& extra_files);
 
@@ -88,51 +76,15 @@
   void importCallback(const std::string& qualifier);
   void moduleSetState(const script::Module& module, IValue state);
 
-<<<<<<< HEAD
-  caffe2::serialize::PyTorchStreamReader reader_;
-  // this is a hack to make sure the script module created in C++ is the
-  // same as created in Python
-  script::ModuleLookup moduleLookup_;
-=======
   std::shared_ptr<script::CompilationUnit> compilation_unit_;
 
   std::unique_ptr<PyTorchStreamReader> reader_;
->>>>>>> 2534e40c
   c10::optional<at::Device> device_;
   std::vector<std::string> moduleStack_;
 
   std::vector<at::Tensor> tensor_table_;
   std::unordered_set<std::string> imported_libs_;
 
-<<<<<<< HEAD
-  script::Module main_module_;
-};
-
-ScriptModuleDeserializer::ScriptModuleDeserializer(
-    const std::string& filename,
-    script::ModuleLookup module_lookup)
-    : reader_(filename.c_str()),
-      moduleLookup_(std::move(module_lookup)),
-      main_module_(moduleLookup_({})) {
-  // TODO appropriate support for mmap, right now still use stream reader
-}
-
-ScriptModuleDeserializer::ScriptModuleDeserializer(
-    std::istream* is,
-    script::ModuleLookup module_lookup)
-    : reader_(is),
-      moduleLookup_(std::move(module_lookup)),
-      main_module_(moduleLookup_({})) {}
-
-ScriptModuleDeserializer::ScriptModuleDeserializer(
-    std::unique_ptr<ReadAdapterInterface> rai,
-    script::ModuleLookup module_lookup)
-    : reader_(std::move(rai)),
-      moduleLookup_(std::move(module_lookup)),
-      main_module_(moduleLookup_({})) {}
-
-void ScriptModuleDeserializer::deserialize(
-=======
   IValue LEGACY_loadPickleArchive(const std::string& name);
   script::Module LEGACY_convertModule(const torch::ModuleDef& module_def);
   std::vector<IValue> LEGACY_pickled_ivalues_;
@@ -140,7 +92,6 @@
 };
 
 script::Module ScriptModuleDeserializer::deserialize(
->>>>>>> 2534e40c
     c10::optional<at::Device> device,
     script::ExtraFilesMap& extra_files) {
   C10_LOG_API_USAGE_ONCE("torch.script.load");
@@ -175,12 +126,7 @@
       model_def.ParseFromString(binary_string),
       "JSON transcoder produced invalid protobuf output.");
   device_ = device;
-<<<<<<< HEAD
-
-  const auto& module_def = model_def.main_module();
-=======
   proto_version_ = model_def.proto_version();
->>>>>>> 2534e40c
 
   // Load extra files.
   for (const auto& kv : extra_files) {
@@ -377,26 +323,13 @@
       gen_ranges);
 
   script::import_libs(
-<<<<<<< HEAD
-      *main_module_.class_compilation_unit(),
-      qualifier,
-      src,
-      tensor_table_,
-      import_callback);
-=======
       compilation_unit_, qualifier, src, tensor_table_, import_callback);
->>>>>>> 2534e40c
 }
 
 void ScriptModuleDeserializer::moduleSetState(
     const script::Module& module,
     IValue state) {
-<<<<<<< HEAD
-  auto setstate =
-      module.class_compilation_unit()->find_function("__setstate__");
-=======
   auto setstate = module.find_method("__setstate__");
->>>>>>> 2534e40c
 
   TORCH_CHECK(
       setstate,
@@ -410,9 +343,6 @@
 
   // TODO: once modules are first class in the interpreter and methods are not
   // lowered, change this to `module->run_method("__setstate__", {state});`
-<<<<<<< HEAD
-  setstate->run({module.module_object(), state});
-=======
   if (setstate->num_inputs() == 1) {
     setstate->run({module.module_object()});
   } else if (setstate->num_inputs() == 2) {
@@ -420,15 +350,10 @@
   } else {
     AT_ERROR("Unexpected schema on '__setstate__'");
   }
->>>>>>> 2534e40c
 }
 
 script::Module ScriptModuleDeserializer::LEGACY_convertModule(
     const torch::ModuleDef& module_def) {
-<<<<<<< HEAD
-  script::Module module = moduleLookup_(moduleStack_);
-  module.set_optimized(module_def.optimize());
-=======
   // HACK: The current model exporter can create module_defs with invalid Python
   // identifiers as names (they contain `.`)
   const auto atoms = c10::QualifiedName(module_def.name()).atoms();
@@ -438,7 +363,6 @@
   }
   auto module =
       script::Module(c10::QualifiedName(moduleStack_), compilation_unit_);
->>>>>>> 2534e40c
   for (int i = 0; i < module_def.submodules_size(); ++i) {
     const torch::ModuleDef& sub_def = module_def.submodules(i);
     auto submodule = LEGACY_convertModule(sub_def);
@@ -500,18 +424,8 @@
         std::move(gen_ranges));
 
     std::function<void(const std::string&)> import_callback =
-<<<<<<< HEAD
-        [this](const std::string& qualifier) { importCallback(qualifier); };
-    script::import_methods(
-        *main_module_.class_compilation_unit(),
-        module,
-        src,
-        tensor_table_,
-        import_callback);
-=======
         [&, this](const std::string& qualifier) { importCallback(qualifier); };
     script::LEGACY_import_methods(module, src, tensor_table_, import_callback);
->>>>>>> 2534e40c
   }
 
   if (module_def.has_get_state_attribute_id()) {
@@ -547,14 +461,9 @@
     std::istream& in,
     c10::optional<at::Device> device,
     script::ExtraFilesMap& extra_files) {
-<<<<<<< HEAD
-  ScriptModuleDeserializer deserializer(&in, module_lookup);
-  deserializer.deserialize(device, extra_files);
-=======
   auto reader = torch::make_unique<PyTorchStreamReader>(&in);
   ScriptModuleDeserializer deserializer(std::move(cu), std::move(reader));
   return deserializer.deserialize(device, extra_files);
->>>>>>> 2534e40c
 }
 
 script::Module import_ir_module(
@@ -562,14 +471,9 @@
     const std::string& filename,
     c10::optional<at::Device> device,
     script::ExtraFilesMap& extra_files) {
-<<<<<<< HEAD
-  ScriptModuleDeserializer deserializer(filename, module_lookup);
-  deserializer.deserialize(device, extra_files);
-=======
   auto reader = torch::make_unique<PyTorchStreamReader>(filename);
   ScriptModuleDeserializer deserializer(std::move(cu), std::move(reader));
   return deserializer.deserialize(device, extra_files);
->>>>>>> 2534e40c
 }
 
 script::Module import_ir_module(
@@ -577,14 +481,9 @@
     std::unique_ptr<ReadAdapterInterface> rai,
     c10::optional<at::Device> device,
     script::ExtraFilesMap& extra_files) {
-<<<<<<< HEAD
-  ScriptModuleDeserializer deserializer(std::move(rai), module_lookup);
-  deserializer.deserialize(device, extra_files);
-=======
   auto reader = torch::make_unique<PyTorchStreamReader>(std::move(rai));
   ScriptModuleDeserializer deserializer(std::move(cu), std::move(reader));
   return deserializer.deserialize(device, extra_files);
->>>>>>> 2534e40c
 }
 
 script::Module load(
@@ -610,30 +509,10 @@
     std::unique_ptr<ReadAdapterInterface> rai,
     c10::optional<c10::Device> device,
     script::ExtraFilesMap& extra_files) {
-<<<<<<< HEAD
-  script::Module module("__main__");
-
-  auto module_lookup = [&](const std::vector<std::string>& qualified_name) {
-    script::Module curr = module;
-    for (const auto& name : qualified_name) {
-      if (!curr.find_module(name)) {
-        curr.register_module(name, script::Module("__main__"));
-      }
-      curr = curr.get_module(name);
-    }
-    return curr;
-  };
-
-  ScriptModuleDeserializer deserializer(std::move(rai), module_lookup);
-  deserializer.deserialize(device, extra_files);
-
-  return module;
-=======
   auto reader = torch::make_unique<PyTorchStreamReader>(std::move(rai));
   auto cu = std::make_shared<script::CompilationUnit>();
   ScriptModuleDeserializer deserializer(std::move(cu), std::move(reader));
   return deserializer.deserialize(device, extra_files);
->>>>>>> 2534e40c
 }
 
 } // namespace jit
