--- conflicted
+++ resolved
@@ -108,15 +108,10 @@
 };
 
 struct TORCH_API Module {
-<<<<<<< HEAD
-  Module(std::string qualname);
-  Module() : Module("$Module") {}
-=======
   Module(std::string class_name)
       : module_value_(create_module_object(std::move(class_name))) {}
   // module_value_ null and will be lazily initialized if is needed
   Module() {}
->>>>>>> e61b4325
   Module(ModulePtr module_value) : module_value_(std::move(module_value)) {}
   ~Module() {}
 
@@ -426,14 +421,15 @@
       const c10::optional<at::ScalarType>& dtype,
       bool non_blocking);
 
+  static void clearMethods(c10::ivalue::Object* self) {
+    self->compilation_unit()->drop_all_functions();
+  }
   static ModulePtr create_module_object(std::string class_name) {
+    auto cu = std::make_shared<CompilationUnit>();
+    auto cls = ClassType::create(
+        QualifiedName(std::move(class_name)), cu, /*is_module=*/true);
     return c10::ivalue::Object::create(
-        ClassType::create(
-            QualifiedName(std::move(class_name)),
-            std::make_shared<CompilationUnit>(),
-            /*is_module=*/true),
-        0,
-        clearMethods);
+        std::move(cu), std::move(cls), 0, clearMethods);
   }
   // mutable be we lazily initialize in module_object.
   mutable ModulePtr module_value_;
