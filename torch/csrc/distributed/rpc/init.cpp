#include <torch/csrc/python_headers.h>

#include <torch/csrc/distributed/rpc/functions.h>
#include <torch/csrc/distributed/rpc/future_message.h>
#include <torch/csrc/distributed/rpc/process_group_agent.h>
#include <torch/csrc/distributed/rpc/python_functions.h>
#include <torch/csrc/distributed/rpc/rpc_agent.h>
#include <torch/csrc/distributed/rpc/rref_context.h>
#include <torch/csrc/distributed/rpc/rref.h>
#include <torch/csrc/distributed/rpc/types.h>
#include <torch/csrc/jit/pybind_utils.h>
#include <torch/csrc/utils/object_ptr.h>
#include <torch/csrc/utils/pybind.h>
#include <torch/types.h>


namespace torch {
namespace distributed {
namespace rpc {

namespace {

template <typename T>
using shared_ptr_class_ = py::class_<T, std::shared_ptr<T>>;

PyObject* rpc_init(PyObject* /* unused */) {
  auto dist_module = THPObjectPtr(PyImport_ImportModule("torch.distributed"));
  if (!dist_module) {
    throw python_error();
  }

  auto module = py::handle(dist_module).cast<py::module>();

  auto workerId = shared_ptr_class_<WorkerId>(module, "WorkerId")
      .def_readonly("name", &WorkerId::name_)
      .def_readonly("id", &WorkerId::id_);

  auto rref = shared_ptr_class_<RRef>(module, "RRef")
      .def("owner",
           &RRef::owner,
           py::call_guard<py::gil_scoped_release>())
      .def("to_here",
           [&](RRef& rref) {
             return torch::jit::toPyObject(rref.toHere());
           },
           py::call_guard<py::gil_scoped_release>());

  auto rpcAgent = shared_ptr_class_<RpcAgent>(module, "RpcAgent")
      .def("join",
           &RpcAgent::join,
           py::call_guard<py::gil_scoped_release>())
      .def("sync",
           &RpcAgent::sync,
           py::call_guard<py::gil_scoped_release>());

  auto futureMessage = shared_ptr_class_<FutureMessage>(module, "FutureMessage")
      .def("wait",
          [&](FutureMessage& fut) {
            return to_py_obj(fut.wait());
          },
          py::call_guard<py::gil_scoped_release>());

<<<<<<< HEAD
  auto processGroupAgent = shared_ptr_class_<ProcessGroupAgent>(
      module, "ProcessGroupAgent", rpcAgent)
      .def(py::init<std::string,
                    std::shared_ptr<::c10d::ProcessGroup>,
                    int>(),
           py::arg("name"),
           py::arg("process_group"),
           py::arg("num_send_recv_threads") = 4)
=======
  shared_ptr_class_<ProcessGroupAgent>(
      module, "ProcessGroupAgent", rpcAgent)
      .def(
          py::init<
              std::string,
              std::shared_ptr<::c10d::ProcessGroup>,
              int>(),
          py::arg("name"),
          py::arg("process_group"),
          py::arg("num_send_recv_threads") = 4)
>>>>>>> 507aa670
      .def("get_worker_id",
           (const WorkerId& (ProcessGroupAgent::*)(void) const)
           &RpcAgent::getWorkerId,
           py::call_guard<py::gil_scoped_release>())
      .def("get_worker_id",
<<<<<<< HEAD
           (const WorkerId& (ProcessGroupAgent::*)(void) const)
               &RpcAgent::getWorkerId,
           py::call_guard<py::gil_scoped_release>())
      .def("get_worker_id",
           (const WorkerId& (ProcessGroupAgent::*)(const std::string&) const)
               &ProcessGroupAgent::getWorkerId,
           py::call_guard<py::gil_scoped_release>())
      .def("get_worker_id",
           (const WorkerId& (ProcessGroupAgent::*)(worker_id_t) const)
               &ProcessGroupAgent::getWorkerId,
           py::call_guard<py::gil_scoped_release>())
      .def("join",
           &ProcessGroupAgent::join,
           py::call_guard<py::gil_scoped_release>())
      .def("sync",
           &ProcessGroupAgent::sync,
           py::call_guard<py::gil_scoped_release>());

  module.def("init_rref_context", [](std::shared_ptr<RpcAgent> agent){
    RRefContext::initInstance(std::move(agent));
  });
=======
           (const WorkerId& (ProcessGroupAgent::*)(const std::string&) const)
           &ProcessGroupAgent::getWorkerId,
           py::call_guard<py::gil_scoped_release>())
      .def(
          "join",
          &ProcessGroupAgent::join,
          py::call_guard<py::gil_scoped_release>())
      .def(
          "sync",
          &ProcessGroupAgent::sync,
          py::call_guard<py::gil_scoped_release>());
>>>>>>> 507aa670

  module.def("invoke_rpc_builtin", [](
      RpcAgent& agent,
      const WorkerId& dst,
      const std::string& opName,
      const py::args& args,
      const py::kwargs& kwargs) {
    return py_rpc_builtin(agent, dst, opName, args, kwargs);
  });


  module.def("invoke_remote_builtin", [](
      RpcAgent& agent,
      const WorkerId& dst,
      const std::string& opName,
      const py::args& args,
      const py::kwargs& kwargs) {
    return py_remote_builtin(agent, dst, opName, args, kwargs);
  });


  module.def("invoke_rpc_python_udf", [](
      RpcAgent& agent,
      const WorkerId& dst,
      const std::string& pickledPythonUDF) {
    return py_rpc_python_udf(agent, dst, pickledPythonUDF);
  });

  Py_RETURN_TRUE;
}

} // namespace

static PyMethodDef methods[] = {  // NOLINT
    {"_rpc_init", (PyCFunction)rpc_init, METH_NOARGS, nullptr},
    {nullptr, nullptr, 0, nullptr}};

PyMethodDef* python_functions() {
  return methods;
}

} // namespace rpc
} // namespace distributed
} // namespace torch<|MERGE_RESOLUTION|>--- conflicted
+++ resolved
@@ -60,16 +60,6 @@
           },
           py::call_guard<py::gil_scoped_release>());
 
-<<<<<<< HEAD
-  auto processGroupAgent = shared_ptr_class_<ProcessGroupAgent>(
-      module, "ProcessGroupAgent", rpcAgent)
-      .def(py::init<std::string,
-                    std::shared_ptr<::c10d::ProcessGroup>,
-                    int>(),
-           py::arg("name"),
-           py::arg("process_group"),
-           py::arg("num_send_recv_threads") = 4)
-=======
   shared_ptr_class_<ProcessGroupAgent>(
       module, "ProcessGroupAgent", rpcAgent)
       .def(
@@ -80,13 +70,11 @@
           py::arg("name"),
           py::arg("process_group"),
           py::arg("num_send_recv_threads") = 4)
->>>>>>> 507aa670
       .def("get_worker_id",
            (const WorkerId& (ProcessGroupAgent::*)(void) const)
            &RpcAgent::getWorkerId,
            py::call_guard<py::gil_scoped_release>())
       .def("get_worker_id",
-<<<<<<< HEAD
            (const WorkerId& (ProcessGroupAgent::*)(void) const)
                &RpcAgent::getWorkerId,
            py::call_guard<py::gil_scoped_release>())
@@ -108,19 +96,6 @@
   module.def("init_rref_context", [](std::shared_ptr<RpcAgent> agent){
     RRefContext::initInstance(std::move(agent));
   });
-=======
-           (const WorkerId& (ProcessGroupAgent::*)(const std::string&) const)
-           &ProcessGroupAgent::getWorkerId,
-           py::call_guard<py::gil_scoped_release>())
-      .def(
-          "join",
-          &ProcessGroupAgent::join,
-          py::call_guard<py::gil_scoped_release>())
-      .def(
-          "sync",
-          &ProcessGroupAgent::sync,
-          py::call_guard<py::gil_scoped_release>());
->>>>>>> 507aa670
 
   module.def("invoke_rpc_builtin", [](
       RpcAgent& agent,
