--- conflicted
+++ resolved
@@ -311,19 +311,6 @@
         self.assertEqual(qCrelu_hat, qCrelu_out_hat,
                          message="mulReLU.out failed")
 
-<<<<<<< HEAD
-        # TODO: Scalar addition
-        # This still has a problem :/
-        # mul = torch.ops.quantized.mul_scalar
-        # for b in B:
-        #     C_ref = qA.dequantize().numpy() * b.item()
-        #     qC = _quantize(C, scale, zero_point)
-        #     dqC = _dequantize(qC, scale, zero_point)
-        #     qC_hat = mul(qA, b)
-        #     dqC_hat = qC_hat.dequantize() + 1.0
-        #     self.assertEqual(dqC, dqC_hat)
-
-=======
         # Scalar addition
         mul = torch.ops.quantized.mul_scalar
         for b in B:
@@ -333,7 +320,6 @@
             qC_hat = mul(qA, b.item(), scale, zero_point)
             dqC_hat = qC_hat.dequantize()
             self.assertEqual(dqC, dqC_hat)
->>>>>>> e6852eb7
 
     """Tests the correctness of the mul and mul_relu op."""
     def test_qmul_relu_different_qparams(self):
