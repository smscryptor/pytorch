--- conflicted
+++ resolved
@@ -9024,13 +9024,6 @@
         if self.device_type == 'cuda':
             self._test_GroupNorm_cuda_half()
 
-<<<<<<< HEAD
-
-    def test_groupnorm_raises_error_if_less_than_one_value_per_channel(self, device):
-        x = torch.rand(10)[None,:,None]
-        with self.assertRaises(ValueError):
-            torch.nn.GroupNorm(10,10)(x).to(device)
-=======
     def test_GroupNorm_empty(self, device):
         mod = torch.nn.GroupNorm(2, 4).to(device)
         inp = torch.randn(0, 4, 2, 2, device=device)
@@ -9038,7 +9031,6 @@
         if self.device_type == 'cuda' and self.has_cudnn():
             with torch.backends.cudnn.flags(enabled=False):
                 self._test_module_empty_input(mod, inp)
->>>>>>> 3ada2e0d
 
     def test_BatchNorm_empty(self, device):
         mod = torch.nn.BatchNorm2d(3).to(device)
