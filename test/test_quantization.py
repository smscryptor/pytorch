--- conflicted
+++ resolved
@@ -8,14 +8,10 @@
 import torch.nn._intrinsic.quantized as nniq
 import torch.nn._intrinsic.qat as nniqat
 from torch.quantization import \
-<<<<<<< HEAD
-    quantize, prepare, convert, prepare_qat, quantize_qat, fuse_modules, MinMaxObserver, HistogramObserver
-=======
     QConfig_dynamic, default_weight_observer, \
     quantize, prepare, convert, prepare_qat, quantize_qat, fuse_modules, \
     quantize_dynamic, default_qconfig, default_qat_qconfig, \
-    default_dynamic_qconfig, MinMaxObserver
->>>>>>> 8f27578f
+    default_dynamic_qconfig, MinMaxObserver, HistogramObserver
 
 from common_utils import run_tests
 from common_quantization import QuantizationTestCase, SingleLayerLinearModel, \
