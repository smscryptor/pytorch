import unittest
from common_utils import TestCase, run_tests
from common_cuda import TEST_CUDA
from collections import namedtuple
import itertools
import functools
import torch
from torch import Tensor
import torch.nn.functional as F
from multiprocessing.reduction import ForkingPickler
import pickle
import io
import sys
import warnings


skipIfNamedTensorDisabled = \
    unittest.skipIf(not torch._C._BUILD_NAMEDTENSOR,
                    'PyTorch not compiled with namedtensor support')

def pass_name_to_python_arg_parser(name):
    x = torch.empty(2, names=(name,))


def flatten(lst):
    return [item for sublist in lst for item in sublist]


Function = namedtuple('TestCase', ['name', 'lambd'])


def parse_compressed_namedshape(string):
    # This is a metalanguage for describing a shape of a tensor compactly.
    # 'N:3,C:2' -> size = [3, 2], names: ['N', 'C']
    # 'None:3,None:2' -> size = [3, 2], names: ['None', 'None']
    # '3,2' -> size = [3, 2], names=None passed to ctor.
    def parse_name(maybe_name):
        maybe_name = maybe_name.strip()
        if maybe_name == 'None':
            return None
        return maybe_name

    string = string.strip()

    # '' -> size: [], names:None
    if len(string) == 0:
        return None, []

    # '3, 2' -> size = [3, 2], None names.
    if ':' not in string:
        return None, [int(size) for size in string.split(',')]

    dims = string.split(',')
    tuples = [dim.split(':') for dim in dims]
    return zip(*[(parse_name(name), int(size)) for name, size in tuples])


def create(namedshape, factory=torch.randn):
    # namedshape: str
    names, shape = parse_compressed_namedshape(namedshape)
    return factory(shape, names=names)


def out_fn(operator):
    @functools.wraps(operator)
    def fn(*inputs):
        return operator(*inputs[1:], out=inputs[0])
    return fn


class TestNamedTensor(TestCase):
    def test_trivial(self):
        pass

    def _test_name_inference(self, op, args=(), expected_names=(), device='cpu',
                             maybe_raises_regex=None):
        casted_args = [arg.to(device) if isinstance(arg, torch.Tensor) else arg
                       for arg in args]
        if maybe_raises_regex is not None:
            with self.assertRaisesRegex(RuntimeError, maybe_raises_regex):
                result = op(*args)
            return
        result = op(*args)
        self.assertEqual(result.names, expected_names,
                         message='Name inference for {} on device {} failed'.format(
                             op.__name__, device))

    # TODO(rzou): Some form of this check should be added to self.assertEqual.
    # Right now I don't know what it should look like.
    def assertTensorDataAndNamesEqual(self, x, y):
        self.assertEqual(x.names, y.names)
        unnamed_x = x.view_names(None)
        unnamed_y = y.view_names(None)
        self.assertEqual(unnamed_x, unnamed_y)

    def _test_factory(self, factory, device):
        x = factory([], device=device)
        self.assertEqual(x.names, ())

        x = factory(1, 2, 3, device=device)
        self.assertEqual(x.names, (None, None, None))

        x = factory(1, 2, 3, names=None, device=device)
        self.assertEqual(x.names, (None, None, None))

        x = factory(1, 2, 3, names=('N', 'T', 'D'), device=device)
        self.assertEqual(x.names, ('N', 'T', 'D'))

        x = factory(1, 2, 3, names=('N', None, 'D'), device=device)
        self.assertEqual(x.names, ('N', None, 'D'))

        with self.assertRaisesRegex(RuntimeError,
                                    'must contain alphabetical characters and/or underscore'):
            x = factory(2, names=('?',), device=device)

        with self.assertRaisesRegex(RuntimeError, 'Number of names'):
            x = factory(2, 1, names=('N',), device=device)

        with self.assertRaisesRegex(TypeError, 'invalid combination of arguments'):
            x = factory(2, 1, names='N', device=device)

        with self.assertRaisesRegex(RuntimeError, 'construct a tensor with duplicate names'):
            x = factory(2, 1, 1, names=('N', 'C', 'N'), device=device)

        names64 = ['A' * i for i in range(1, 65)]
        x = factory([1] * 64, names=names64, device=device)
        self.assertEqual(x.names, names64)

        with self.assertRaisesRegex(
                RuntimeError,
                'only support up to 64 dims'):
            names65 = ['A' * i for i in range(1, 66)]
            x = factory([1] * 65, names=names64, device=device)

        # Tests for tagged names
        x = factory(2, 3, 1, names=('C.in', 'H', 'C.out'), device=device)
        self.assertEqual(x.names, ('C.in', 'H', 'C.out'))

        with self.assertRaisesRegex(RuntimeError, 'construct a tensor with duplicate names'):
            x = factory(2, 1, 1, names=('C.in', 'H', 'C.in'), device=device)

        with self.assertRaisesRegex(
                RuntimeError,
                'with duplicate names unless they are tagged and have different tags'):
            x = factory(2, 1, 1, names=('C.in', 'H', 'C'), device=device)

    def test_has_names(self):
        unnamed = torch.empty(2, 3)
        none_named = torch.empty(2, 3, names=(None, None))
        partially_named = torch.empty(2, 3, names=('N', None))
        fully_named = torch.empty(2, 3, names=('N', 'C'))

        self.assertFalse(unnamed.has_names())
        self.assertFalse(none_named.has_names())
        self.assertTrue(partially_named.has_names())
        self.assertTrue(fully_named.has_names())

    def test_repr(self):
        named_tensor = torch.zeros(2, 3).names_('N', 'C')
        expected = "tensor([[0., 0., 0.],\n        [0., 0., 0.]], names=('N', 'C'))"
        self.assertEqual(repr(named_tensor), expected)

        unnamed_tensor = torch.zeros(2, 3)
        expected = "tensor([[0., 0., 0.],\n        [0., 0., 0.]])"
        self.assertEqual(repr(unnamed_tensor), expected)

        none_named_tensor = torch.zeros(2, 3).names_(None, None)
        self.assertEqual(repr(none_named_tensor), expected)

    def test_no_save_support(self):
        named_tensor = torch.zeros(2, 3, names=('N', 'C'))
        buf = io.BytesIO()
        with self.assertRaisesRegex(RuntimeError, "NYI"):
            torch.save(named_tensor, buf)

    def test_no_pickle_support(self):
        named_tensor = torch.zeros(2, 3, names=('N', 'C'))
        with self.assertRaisesRegex(RuntimeError, "NYI"):
            serialized = pickle.dumps(named_tensor)

    def test_no_multiprocessing_support(self):
        named_tensor = torch.zeros(2, 3, names=('N', 'C'))
        buf = io.BytesIO()
        with self.assertRaisesRegex(RuntimeError, "NYI"):
            ForkingPickler(buf, pickle.HIGHEST_PROTOCOL).dump(named_tensor)

    def test_big_tensor_repr(self):
        def check_repr(named_tensor):
            unnamed_tensor = named_tensor.view_names(None)
            expected = "{}, names={})".format(repr(unnamed_tensor)[:-1], named_tensor.names)
            self.assertEqual(repr(named_tensor), expected)

        check_repr(torch.randn(128, 3, 64, 64, names=('N', 'C', 'H', 'W')))

    def test_noncontig_contiguous(self):
        # This type of contiguous is special-cased and therefore needs its own test
        for device in torch.testing.get_all_device_types():
            x = torch.randn(2, 3, device=device).t().names_('N', 'C')
            self.assertEqual(x.contiguous().names, ('N', 'C'))

    def test_copy_transpose(self):
        # This type of copy is special-cased and therefore needs its own test
        def _test(self_names, other_names, expected_names):
            x = torch.empty(2, 5, names=self_names)
            y = torch.empty(5, 2).t().names_(*other_names)
            x.copy_(y)
            self.assertEqual(x.names, expected_names)

        _test(('N', 'C'), ('N', 'C'), ('N', 'C'))
        _test(None, ('N', 'C'), ('N', 'C'))

    def test_names_(self):
        tensor = torch.empty(1, 1, names=('N', 'C'))
        self.assertEqual(tensor.names_(None).names, (None, None))
        self.assertEqual(tensor.names_('H', 'W').names, ('H', 'W'))
        with self.assertRaisesRegex(RuntimeError, 'Number of names'):
            tensor.names_('N', 'C', 'W')
        with self.assertRaisesRegex(RuntimeError, 'duplicate names'):
            tensor.names_('N', 'N')

    def test_view_names(self):
        tensor = torch.empty(1, 1, names=('N', 'C'))

        self.assertEqual(tensor.view_names(None).names, (None, None))
        self.assertEqual(tensor.view_names('H', 'W').names, ('H', 'W'))

        # Check that we didn't modify tensor.names
        self.assertEqual(tensor.names, ('N', 'C'))

        with self.assertRaisesRegex(RuntimeError, 'Number of names'):
            tensor.view_names('N', 'C', 'W')
        with self.assertRaisesRegex(RuntimeError, 'duplicate names'):
            tensor.view_names('N', 'N')

        with self.assertRaisesRegex(RuntimeError, 'either positional args or keyword args'):
            tensor.view_names(None, N='batch')

        # view_names returns a view on the tensor
        self.assertEqual(tensor.view_names('H', 'W').data_ptr(), tensor.data_ptr())
        self.assertEqual(tensor.view_names(None).data_ptr(), tensor.data_ptr())

    def test_view_names_globber(self):
        scalar = torch.randn([])
        unnamed_tensor = torch.empty(1, 1, 1, 1)
        named_tensor = torch.empty(1, 1, 1, 1, names=('N', 'C', 'H', 'W'))

        self.assertEqual(scalar.view_names(None).names, [])
        self.assertEqual(scalar.view_names('*').names, [])

        # Check that it works with unnamed tensors
        self.assertEqual(unnamed_tensor.view_names('*').names, unnamed_tensor.names)
        self.assertEqual(unnamed_tensor.view_names('*', 'H', 'W').names,
                         [None, None, 'H', 'W'])
        self.assertEqual(unnamed_tensor.view_names('N', '*', 'W').names,
                         ['N', None, None, 'W'])
        self.assertEqual(unnamed_tensor.view_names('N', 'C', '*').names,
                         ['N', 'C', None, None])

        # Check that it works with named tensors
        self.assertEqual(named_tensor.view_names('*').names, named_tensor.names)
        self.assertEqual(named_tensor.view_names('*', 'width').names,
                         ['N', 'C', 'H', 'width'])
        self.assertEqual(named_tensor.view_names('batch', 'channels', '*', 'width').names,
                         ['batch', 'channels', 'H', 'width'])
        self.assertEqual(named_tensor.view_names('batch', '*').names,
                         ['batch', 'C', 'H', 'W'])

        # Test empty glob
        self.assertEqual(unnamed_tensor.view_names('*', None, None, None, None).names,
                         [None, None, None, None])
        self.assertEqual(named_tensor.view_names('N', 'C', 'H', '*', 'W').names,
                         ['N', 'C', 'H', 'W'])

        # Multiple globs throw
        with self.assertRaisesRegex(RuntimeError, 'More than one '):
            named_tensor.view_names('*', 'channels', '*')

    def test_view_names_rename_map(self):
        scalar = torch.randn([])
        unnamed_tensor = torch.empty(1, 1, 1, 1)
        named_tensor = torch.empty(1, 1, 1, 1, names=('N', 'C', 'H', 'W'))

        with self.assertRaisesRegex(RuntimeError, "dim 'N' does not exist"):
            scalar.view_names(N='batch')
        with self.assertRaisesRegex(RuntimeError, "dim 'N' does not exist"):
            unnamed_tensor.view_names(N='batch')
        with self.assertRaisesRegex(RuntimeError, "dim 'B' does not exist"):
            named_tensor.view_names(B='batch')
        with self.assertRaisesRegex(RuntimeError, "dim 'B' does not exist"):
            named_tensor.view_names(H='height', B='batch')

        self.assertEqual(named_tensor.view_names(N='batch').data_ptr(),
                         named_tensor.data_ptr())
        self.assertEqual(named_tensor.view_names(N='batch').names,
                         ['batch', 'C', 'H', 'W'])
        self.assertEqual(named_tensor.view_names(N='batch', H='height').names,
                         ['batch', 'C', 'height', 'W'])

    def test_set_names_property(self):
        tensor = torch.empty(1, 1, names=('N', 'C'))

        tensor.names = None
        self.assertEqual(tensor.names, (None, None))

        tensor.names = ('N', 'W')
        self.assertEqual(tensor.names, ('N', 'W'))

        with self.assertRaisesRegex(RuntimeError, 'Number of names'):
            tensor.names = ['N', 'C', 'W']
        with self.assertRaisesRegex(RuntimeError, 'duplicate names'):
            tensor.names = ['N', 'N']

    def test_factory_edge_cases(self):
        for device in torch.testing.get_all_device_types():
            self._test_factory(torch.empty, device)

    def test_factory_coverage(self):
        def _test(factory, device):
            names = ('N', 'T', 'D')

            torch.manual_seed(0)
            result = factory(1, 2, 3, names=names, device=device)

            torch.manual_seed(0)
            expected = factory(1, 2, 3, device=device).names_(*names)

            self.assertTensorDataAndNamesEqual(result, expected)

        supported = [
            torch.ones,
            torch.rand,
            torch.randn,
            torch.zeros,
        ]

        for op, device in itertools.product(supported, torch.testing.get_all_device_types()):
            _test(op, device)

        # Test torch.full
        for device in torch.testing.get_all_device_types():
            names = ('N', 'T', 'D')
            result = torch.full([1, 2, 3], 2, names=names, device=device)
            expected = torch.full([1, 2, 3], 2, device=device).names_(*names)
            self.assertTensorDataAndNamesEqual(result, expected)

    def test_size(self):
        t = torch.empty(2, 3, 5, names=('N', None, 'C'))
        self.assertEqual(t.size('N'), 2)
        self.assertEqual(t.size('C'), 5)
        with self.assertRaisesRegex(RuntimeError, 'Please look up dimensions by name*'):
            t.size(None)
        with self.assertRaisesRegex(RuntimeError, 'Name \'channels\' not found in '):
            t.size('channels')
        with self.assertRaisesRegex(RuntimeError, 'Name \'N\' not found in '):
            torch.empty(2, 3, 4).size('N')

    def test_stride(self):
        t = torch.empty(2, 3, 5, names=('N', None, 'C'))
        self.assertEqual(t.stride('N'), 3 * 5)
        self.assertEqual(t.stride('C'), 1)
        with self.assertRaisesRegex(RuntimeError, 'Please look up dimensions by name'):
            t.stride(None)
        with self.assertRaisesRegex(RuntimeError, 'Name \'channels\' not found in '):
            t.stride('channels')
        with self.assertRaisesRegex(RuntimeError, 'Name \'N\' not found in '):
            torch.empty(2, 3, 4).stride('N')

    def test_transpose_variants(self):
        t = torch.randn(2, 3, 5, 7, names=('N', 'C', 'H', 'W'))
        self.assertEqual(t.transpose('N', 'C').names, ['C', 'N', 'H', 'W'])
        self.assertEqual(t.transpose(1, 3).names, ['N', 'W', 'H', 'C'])

        t = torch.randn(2, 3, names=('N', 'C'))
        self.assertEqual(t.t().names, ['C', 'N'])

    def test_info_smoke(self):
        # Smoke test for info functions / methods / attributes on named tensors.
        tensor = torch.empty(1, 1, names=('N', 'D'))

        tensor.device
        tensor.dtype
        tensor.get_device()
        tensor.is_complex()
        tensor.is_floating_point()
        tensor.is_nonzero()
        torch.is_same_size(tensor, tensor)
        torch.is_signed(tensor)
        tensor.layout
        tensor.numel()
        tensor.dim()
        tensor.element_size()
        tensor.is_contiguous()
        tensor.is_cuda
        tensor.is_leaf
        tensor.is_pinned()
        tensor.is_shared()
        tensor.is_sparse
        tensor.ndimension()
        tensor.nelement()
        tensor.shape
        tensor.size()
        tensor.size(1)
        tensor.storage()
        tensor.storage_offset()
        tensor.storage_type()
        tensor.stride()
        tensor.stride(1)
        tensor.data
        tensor.data_ptr()
        tensor.ndim
        tensor.item()
        tensor.type()

    def test_split_fns_propagates_names(self):
        fns = [
            lambda x: x.split(1, 0),
            lambda x: x.split([1, 1], 1),
            lambda x: x.chunk(2, 0),
        ]

        for device in torch.testing.get_all_device_types():
            orig_tensor = torch.empty(2, 2, names=('N', 'D'), device=device)
            for fn in fns:
                splits = fn(orig_tensor)
                for split in splits:
                    self.assertEqual(split.names, orig_tensor.names)

    def test_binary_ops(self):
        def test_basic(op):
            a = torch.empty(2, 3, names=('N', 'C'))
            b = torch.empty(3, 2, names=('C', 'N'))
            c = torch.empty(3, names=('C',))
            d = torch.empty(5, names=('W',))

            self.assertEqual(op(a, a).names, ('N', 'C'))
            self.assertEqual(op(a, c).names, ('N', 'C'))

            with self.assertRaisesRegex(RuntimeError, "do not match"):
                op(a, d)
            with self.assertRaisesRegex(RuntimeError, "do not match"):
                op(a, b)

        def test_wildcard(op):
            a = torch.empty(2, 3, names=('N', 'C'))
            c = torch.empty(2, 3, names=(None, 'C'))
            self.assertEqual(op(a, c).names, ('N', 'C'))

            b = torch.empty(2, 3)
            self.assertEqual(op(a, b).names, ('N', 'C'))

            d = torch.empty(2, 3, names=('C', None))
            with self.assertRaisesRegex(RuntimeError, "Misaligned"):
                op(d, c)

        def test_mixed_unnamed_named(op, is_inplace):
            named2 = torch.randn(1, 1, names=('N', 'C'))
            unnamed1 = torch.randn(1)
            unnamed2 = torch.randn(1, 1)
            unnamed3 = torch.randn(1, 1, 1)

            def compute_expected_names(tensor, other):
                assert tensor.has_names() ^ other.has_names()
                named = tensor if tensor.has_names() else other
                unnamed = other if tensor.has_names() else tensor
                unnamed_dim = unnamed.dim()
                if unnamed_dim > named.dim():
                    return [None] * (unnamed_dim - named.dim()) + list(named.names)
                else:
                    return named.names

            inputs = itertools.chain(
                itertools.product([named2], [unnamed1, unnamed2, unnamed3]),
                itertools.product([unnamed1, unnamed2, unnamed3], [named2]),
            )
            if is_inplace:
                # In-place ops have the constraint that they must not change shape.
                inputs = [(a, b) for (a, b) in inputs if a.dim() >= b.dim()]

            for tensor, other in inputs:
                expected_names = compute_expected_names(tensor, other)
                self.assertEqual(op(tensor, other).names, expected_names)

        def method(name, *args, **kwargs):
            return [Function(name, lambda a, b: getattr(a, name)(b, *args, **kwargs))]

        def out_function(name, *args, **kwargs):
            out_fn = getattr(torch, name)

            def fn(a, b):
                result = torch.empty([0], dtype=a.dtype, device=a.device)
                out_fn(a, b, *args, out=result, **kwargs)
                return result

            return [Function(name, fn)]

        def fn_method_and_inplace(name, *args, **kwargs):
            return (
                method(name, *args, **kwargs) +
                method(name + '_', *args, **kwargs) +
                out_function(name, *args, **kwargs)
            )

        tests = [
            fn_method_and_inplace('add'),
            fn_method_and_inplace('div'),
            fn_method_and_inplace('mul'),
            fn_method_and_inplace('sub'),
            method('copy_'),
        ]
        tests = flatten(tests)

        for name, op in tests:
            test_basic(op)
            test_wildcard(op)
            test_mixed_unnamed_named(op, is_inplace=name.endswith('_'))

    def test_out_fn_semantics(self):
        out_fn = torch.abs
        unnamed_tensor = torch.randn(3, 2)
        none_named_tensor = torch.randn(3, 2, names=(None, None))
        named_tensor = torch.randn(3, 2, names=('N', 'C'))
        partially_named_tensor = torch.randn(3, 2, names=('N', None))

        with self.assertRaisesRegex(RuntimeError, "Name mismatch"):
            out_fn(partially_named_tensor, out=named_tensor)
        with self.assertRaisesRegex(RuntimeError, "Name mismatch"):
            out_fn(named_tensor, out=partially_named_tensor)
        with self.assertRaisesRegex(RuntimeError, "Name mismatch"):
            out_fn(none_named_tensor, out=named_tensor)
        with self.assertRaisesRegex(RuntimeError, "Name mismatch"):
            out_fn(unnamed_tensor, out=named_tensor)

        output = torch.randn(3, 2)
        out_fn(unnamed_tensor, out=output)
        self.assertFalse(output.has_names())

        output = torch.randn(3, 2, names=(None, None))
        out_fn(named_tensor, out=output)
        self.assertEqual(output.names, named_tensor.names)

        output = torch.randn(3, 2)
        out_fn(named_tensor, out=output)
        self.assertEqual(output.names, named_tensor.names)

        output = torch.randn(3, 2, names=(None, None))
        out_fn(unnamed_tensor, out=output)
        self.assertFalse(output.has_names())

    def test_unary_propagate_names_fns(self):
        def _test(testcase, names=('N', 'D'), device='cpu'):
            sizes = [2] * len(names)
            tensor = torch.empty(sizes, names=names, device=device)
            out = testcase.lambd(tensor)
            self.assertEqual(out.names, tensor.names,
                             message=testcase.name)

        def fn(name, *args, **kwargs):
            return [Function(name, lambda t: getattr(torch, name)(t, *args, **kwargs))]

        def method(name, *args, **kwargs):
            return [Function(name, lambda t: getattr(t, name)(*args, **kwargs))]

        def out_function(name, *args, **kwargs):
            out_fn = getattr(torch, name)

            def fn(tensor):
                result = torch.empty([0], dtype=tensor.dtype, device=tensor.device)
                out_fn(tensor, *args, out=result, **kwargs)
                return result

            return [Function(name + '_out', fn)]

        def fn_method_and_inplace(name, *args, **kwargs):
            return (
                method(name, *args, **kwargs) +
                method(name + '_', *args, **kwargs) +
                out_function(name, *args, **kwargs)
            )

        # All of these operate on 2x2 tensors.
        tests = [
            # unary pointwise
            fn_method_and_inplace('abs'),
            fn_method_and_inplace('acos'),
            fn_method_and_inplace('asin'),
            fn_method_and_inplace('atan'),
            fn_method_and_inplace('ceil'),
            fn_method_and_inplace('clamp', -1, 1),
            fn_method_and_inplace('clamp_min', -2),
            fn_method_and_inplace('clamp_max', 2),
            method('cauchy_'),
            method('clone'),
            method('contiguous'),
            fn_method_and_inplace('cos'),
            fn_method_and_inplace('cosh'),
            fn_method_and_inplace('digamma'),
            fn_method_and_inplace('erf'),
            fn_method_and_inplace('erfc'),
            fn_method_and_inplace('erfinv'),
            fn_method_and_inplace('exp'),
            fn_method_and_inplace('expm1'),
            method('exponential_'),
            fn_method_and_inplace('floor'),
            fn_method_and_inplace('frac'),
            method('geometric_', p=0.5),
            fn_method_and_inplace('lgamma'),
            fn_method_and_inplace('log'),
            fn_method_and_inplace('log10'),
            fn_method_and_inplace('log1p'),
            fn_method_and_inplace('log2'),
            method('log_normal_'),
            fn_method_and_inplace('neg'),
            method('normal_'),
            [Function('polygamma', lambda t: torch.polygamma(1, t))],
            method('polygamma_', 1),
            fn_method_and_inplace('reciprocal'),
            method('random_', 0, 1),
            method('random_', 1),
            method('random_'),
            method('relu_'),
            method('relu'),
            fn_method_and_inplace('round'),
            fn_method_and_inplace('rsqrt'),
            fn_method_and_inplace('sigmoid'),
            fn_method_and_inplace('sign'),
            fn_method_and_inplace('sin'),
            fn_method_and_inplace('sinh'),
            fn_method_and_inplace('sqrt'),
            fn_method_and_inplace('tan'),
            fn_method_and_inplace('tanh'),
            fn('threshold', 0, 1),
            fn('threshold_', 0, 1),
            out_function('threshold', 0, 1),
            fn_method_and_inplace('trunc'),
            method('uniform_'),
            method('zero_'),
            method('fill_', 1),
            method('fill_', torch.tensor(3.14)),

            # conversions
            method('to', dtype=torch.long),
            method('to', device='cpu'),
            method('to', torch.empty([])),
            method('bool'),
            method('byte'),
            method('char'),
            method('cpu'),
            method('double'),
            method('float'),
            method('long'),
            method('half'),
            method('int'),
            method('short'),
            method('type', dtype=torch.long),

            # views
            method('narrow', 0, 0, 1),

            # creation functions
            fn('empty_like'),

            # bernoulli variants
            method('bernoulli_', 0.5),
            method('bernoulli_', torch.tensor(0.5)),

            method('softmax', dim=1),
            method('softmax', dim='D'),
            method('log_softmax', dim=1),
            method('log_softmax', dim='D'),

            [Function('F.dropout(inplace)', lambda t: F.dropout(t, p=0.5, inplace=True))],
            [Function('F.dropout(outplace)', lambda t: F.dropout(t, p=0.5, inplace=False))],
        ]
        tests = flatten(tests)

        for testcase, device in itertools.product(tests, torch.testing.get_all_device_types()):
            _test(testcase, device=device)

    def test_bernoulli(self):
        for device in torch.testing.get_all_device_types():
            names = ('N', 'D')
            tensor = torch.rand(2, 3, names=names)
            result = torch.empty(0)
            self.assertEqual(tensor.bernoulli().names, names)

            torch.bernoulli(tensor, out=result)
            self.assertEqual(result.names, names)

    def test_reduction_fns(self):
        def check_output(output, expected_names):
            if isinstance(output, torch.Tensor):
                self.assertEqual(output.names, expected_names)
                return
            assert isinstance(output, tuple)
            for out in output:
                self.assertEqual(out.names, expected_names)

        def test_simple_reduce(op_name, device):
            t = torch.empty(2, 3, 5, names=('N', 'C', 'L'), device=device)
            op = getattr(torch, op_name)
            check_output(op(t, 1), ['N', 'L'])
            check_output(op(t, 'C'), ['N', 'L'])
            with self.assertRaisesRegex(RuntimeError, 'Please look up dimensions by name'):
                op(t, None)
            with self.assertRaisesRegex(RuntimeError, 'Name \'H\' not found'):
                op(t, 'H')

        def test_complete_reduce(op_name, device):
            t = torch.empty(2, 3, 5, names=('N', 'C', 'L'), device=device)
            op = getattr(torch, op_name)
            check_output(op(t), [])

        def test_multidim_reduce(op_name, device):
            t = torch.empty(2, 3, 5, names=('N', 'C', 'L'), device=device)
            op = getattr(torch, op_name)

            check_output(op(t, [1, 2]), ['N'])
            check_output(op(t, ['C', 'L']), ['N'])
            with self.assertRaisesRegex(RuntimeError, 'Please look up dimensions by name'):
                op(t, [None, 'C'])

        def test_out_variant(op_name, output_lambda, device):
            t = torch.empty(2, 3, 5, names=('N', 'C', 'L'), device=device)
<<<<<<< HEAD
            if output_lambda:
                out = output_lambda(t)
            else:
                out = t.new_empty([0])
=======
            out = torch.empty([0], device=device)
>>>>>>> 3c6009e6
            getattr(torch, op_name)(t, 'C', out=out)
            check_output(out, ['N', 'L'])

        def test_keepdim(op_name, device):
            t = torch.empty(2, 3, 5, names=('N', 'C', 'L'), device=device)
            op = getattr(torch, op_name)
            check_output(op(t, 'C', keepdim=True), ['N', 'C', 'L'])

        def get_minmax_output(t):
            return (t.new_empty([0]), t.new_empty([0], dtype=torch.long))

        Case = namedtuple('Case', [
            'op_name',
            'supports_complete_reduce',
            'supports_multidim_reduce',
            'supports_out_variant',
            'output_lambda',
        ])

        tests = [
            Case('sum', True, True, True, None),
            Case('prod', True, False, True, None),
            Case('mean', True, True, True, None),
            Case('var', True, True, True, None),
            Case('std', True, True, True, None),
            Case('std_mean', True, True, False, None),
            Case('var_mean', True, True, False, None),
            Case('min', True, False, True, get_minmax_output),
            Case('max', True, False, True, get_minmax_output),
        ]

        for testcase, device in itertools.product(tests, torch.testing.get_all_device_types()):
            op_name = testcase.op_name
            test_simple_reduce(op_name, device)
            test_keepdim(op_name, device)

            if testcase.supports_out_variant:
                test_out_variant(op_name, testcase.output_lambda, device)
            if testcase.supports_complete_reduce:
                test_complete_reduce(op_name, device)
            if testcase.supports_multidim_reduce:
                test_multidim_reduce(op_name, device)

    def test_masked_select(self):
        # simple
        self._test_name_inference(
            torch.masked_select,
            (create('N:2,C:3'), (create('2,3') > 0).view_names('N', 'C')),
            expected_names=[None])

        # left broadcast
        self._test_name_inference(
            torch.masked_select,
            (create('C:3'), (create('2,3') > 0).view_names('N', 'C')),
            expected_names=[None])

        # right broadcast
        self._test_name_inference(
            torch.masked_select,
            (create('N:2,C:3'), (create('3') > 0).view_names('C')),
            expected_names=[None])

        # error
        self._test_name_inference(
            torch.masked_select,
            (create('N:2,C:3'), (create('3') > 0).view_names('D')),
            maybe_raises_regex='do not match')

        # out=
        self._test_name_inference(
            out_fn(torch.masked_select),
            (create('0'), create('N:2,C:3'), (create('2,3') > 0).view_names('N', 'C')),
            expected_names=[None])

    def test_cat(self):
        # simple
        self._test_name_inference(
            torch.cat,
            [[create('N:2,C:3'), create('N:2,C:3')]],
            expected_names=['N', 'C'])

        # error: zero dim
        self._test_name_inference(
            torch.cat,
            [[create(''), create('')]],
            maybe_raises_regex='zero-dim')

        # error: names don't match
        self._test_name_inference(
            torch.cat,
            [[create('N:2,C:3'), create('C:3,N:2')]],
            maybe_raises_regex='do not match')

        # error: different number of dims
        self._test_name_inference(
            torch.cat,
            [[create('N:2,C:3'), create('C:3')]],
            maybe_raises_regex='must have same number of dimensions')

        # out=
        self._test_name_inference(
            out_fn(torch.cat),
            [create('0'), [create('N:2,C:3'), create('N:2,C:3')]],
            expected_names=['N', 'C'])

    def test_masked_fill(self):
        # simple
        self._test_name_inference(
            Tensor.masked_fill,
            (create('N:2,C:3'), (create('2,3') > 0).view_names('N', 'C'), 3.14),
            expected_names=['N', 'C'])

        # left broadcast
        self._test_name_inference(
            Tensor.masked_fill,
            (create('C:3'), (create('2,3') > 0).view_names('N', 'C'), 3.14),
            maybe_raises_regex="must be less than or equal to")

        # right broadcast
        self._test_name_inference(
            Tensor.masked_fill,
            (create('N:2,C:3'), (create('3') > 0).view_names('C'), 3.14),
            expected_names=['N', 'C'])

        # error
        self._test_name_inference(
            Tensor.masked_fill,
            (create('N:2,C:3'), (create('3') > 0).view_names('D'), 3.14),
            maybe_raises_regex='do not match')

        # inplace
        self._test_name_inference(
            Tensor.masked_fill_,
            (create('N:2,C:3'), (create('2,3') > 0).view_names('N', 'C'), 3.14),
            expected_names=['N', 'C'])

        # inplace, computed names don't match output tensor names
        self._test_name_inference(
            Tensor.masked_fill_,
            (create('N:2,None:3'), (create('2,3') > 0).view_names('N', 'C'), 3.14),
            maybe_raises_regex="not the same as the computed output names")


    def test_using_seen_interned_string_doesnt_bump_refcount(self):
        def see_name():
            seen_name = 'N'
            pass_name_to_python_arg_parser(seen_name)

        see_name()
        seen_name = 'N'
        old_refcnt = sys.getrefcount(seen_name)

        pass_name_to_python_arg_parser(seen_name)

        new_refcnt = sys.getrefcount(seen_name)
        self.assertEqual(new_refcnt, old_refcnt)

    def test_using_unseen_interned_string_bumps_refcount_permanently(self):
        # Please don't use this as a name in a different test.
        unseen_name = 'abcdefghi'
        old_refcnt = sys.getrefcount(unseen_name)

        pass_name_to_python_arg_parser(unseen_name)

        new_refcnt = sys.getrefcount(unseen_name)
        self.assertEqual(new_refcnt, old_refcnt + 1)

    def test_using_unseen_uninterned_string_refcounts(self):
        # Please don't use this as a name in a different test.
        # non-compile-time constants are not interned
        unseen_name = ''.join(['abc', 'def', 'ghi', 'jkl'])
        interned_unseen_name = 'abcdefghijkl'
        self.assertFalse(unseen_name is interned_unseen_name)

        old_uninterned_refcnt = sys.getrefcount(unseen_name)
        old_interned_refcnt = sys.getrefcount(interned_unseen_name)

        pass_name_to_python_arg_parser(unseen_name)

        new_uninterned_refcnt = sys.getrefcount(unseen_name)
        new_interned_refcnt = sys.getrefcount(interned_unseen_name)

        # Internally, PyTorch should not hold a reference to the uninterned string
        self.assertEqual(new_uninterned_refcnt, old_uninterned_refcnt)

        # Instead, we should hold a new reference to the interned version.
        self.assertEqual(new_interned_refcnt, old_interned_refcnt + 1)

    def _test_select(self, device):
        x = torch.empty(2, 3, 4, 5, names=('N', 'C', 'H', 'W'), device=device)
        y = x.select(1, 1)
        self.assertEqual(y.names, ('N', 'H', 'W'))

        y = x.select('C', 1)
        self.assertEqual(y.names, ('N', 'H', 'W'))

        with self.assertRaisesRegex(
                RuntimeError, 'Please look up dimensions by name'):
            y = x.select(None, 1)

        with self.assertRaisesRegex(
                RuntimeError, 'Name \'C.in\' not found in'):
            y = x.select('C.in', 1)

        x = torch.empty(2, 3, 4, 5, names=('N', 'C.in', 'H', 'W'), device=device)
        y = x.select('C', 1)
        self.assertEqual(y.names, ('N', 'H', 'W'))

        x = torch.empty(2, 3, 4, 5, names=('C.out', 'C.in', 'H', 'W'), device=device)
        y = x.select('C.in', 1)
        self.assertEqual(y.names, ('C.out', 'H', 'W'))

        with self.assertRaisesRegex(
                RuntimeError, 'Name \'C\' could refer to multiple dimensions'):
            y = x.select('C', 1)


    def test_select(self):
        self._test_select('cpu')

    @unittest.skipIf(not TEST_CUDA, 'no CUDA')
    def test_select_cuda(self):
        self._test_select('cuda')

    def _test_as_strided(self, device):
        x = torch.empty(2, 3, 4, 5, names=('N', 'C', 'H', 'W'), device=device)
        y = x.as_strided([2 * 3 * 4 * 5], [1])
        self.assertEqual(y.names, (None,))

    def test_as_strided(self):
        self._test_as_strided('cpu')

    @unittest.skipIf(not TEST_CUDA, 'no CUDA')
    def test_as_strided_cuda(self):
        self._test_as_strided('cuda')

    def test_no_jit_support(self):
        @torch.jit.script
        def foo(x):
            return x + 1

        with self.assertRaisesRegex(RuntimeError, 'NYI'):
            foo(torch.randn(2, 3, names=('N', 'C')))

        @torch.jit.ignore
        def add_names(x):
            x.names = ('N', 'C')

        @torch.jit.script
        def return_named_tensor(input):
            add_names(input)
            return input

        with self.assertRaisesRegex(RuntimeError, "NYI"):
            return_named_tensor(torch.randn(1, 1))

    def test_align_to(self):
        def _test(tensor_namedshape, align_names, expected_sizes, expected_error):
            tensor_names, tensor_sizes = tensor_namedshape
            tensor = torch.empty(*tensor_sizes, names=tensor_names)
            if expected_error is not None:
                with self.assertRaisesRegex(RuntimeError, expected_error):
                    tensor.align_to(align_names)
                return

            output = tensor.align_to(align_names)
            self.assertEqual(output.shape, expected_sizes)
            self.assertEqual(output.names, align_names)

        Case = namedtuple('Case', [
            'tensor_namedshape',
            'align_names',
            'expected_sizes',
            'expected_error',
        ])

        tests = [
            # basic tests
            Case(tensor_namedshape=(['C'], [2]),
                 align_names=['C'],
                 expected_sizes=[2],
                 expected_error=None),
            Case(tensor_namedshape=(['C'], [2]),
                 align_names=['D'],
                 expected_sizes=None,
                 expected_error='not a subsequence'),
            Case(tensor_namedshape=(['N', 'C'], [2, 3]),
                 align_names=['C'],
                 expected_sizes=None,
                 expected_error='shorter list of dims'),

            # single-dim alignment test
            Case(tensor_namedshape=(['C'], [2]),
                 align_names=['N', 'C'],
                 expected_sizes=[1, 2],
                 expected_error=None),
            Case(tensor_namedshape=[['N'], [2]],
                 align_names=['N', 'C'],
                 expected_sizes=[2, 1],
                 expected_error=None),

            # multiple dim alignment test
            Case(tensor_namedshape=[['N', 'C'], [2, 3]],
                 align_names=['N', 'H', 'C', 'W'],
                 expected_sizes=[2, 1, 3, 1],
                 expected_error=None),
            Case(tensor_namedshape=[['N', 'C'], [2, 3]],
                 align_names=['C', 'H', 'N', 'W'],
                 expected_sizes=None,
                 expected_error='not a subsequence'),

            # scalar tensor tests
            Case(tensor_namedshape=[None, [[]]],
                 align_names=['N', 'C'],
                 expected_sizes=[1, 1],
                 expected_error=None),
            Case(tensor_namedshape=[[], [[]]],
                 align_names=[None, None],
                 expected_sizes=[1, 1],
                 expected_error=None),

            # unnamed tensor tests
            Case(tensor_namedshape=[None, [2, 3]],
                 align_names=[None],
                 expected_sizes=None,
                 expected_error='shorter list'),
            Case(tensor_namedshape=[None, [2, 3]],
                 align_names=[None, None],
                 expected_sizes=[2, 3],
                 expected_error=None),
            Case(tensor_namedshape=[None, [2, 3]],
                 align_names=[None, None, None],
                 expected_sizes=[1, 2, 3],
                 expected_error=None),
            Case(tensor_namedshape=[None, [2]],
                 align_names=['N'],
                 expected_sizes=None,
                 expected_error='not a subsequence'),

            # unnamed dim alignment tests
            Case(tensor_namedshape=[[None], [2]],
                 align_names=['N', None],
                 expected_sizes=[1, 2],
                 expected_error=None),
            Case(tensor_namedshape=[[None], [2]],
                 align_names=['N', None, None, None],
                 expected_sizes=[1, 1, 1, 2],
                 expected_error=None),
            Case(tensor_namedshape=[['N'], [2]],
                 align_names=['N', None, None, None],
                 expected_sizes=[2, 1, 1, 1],
                 expected_error=None),
            Case(tensor_namedshape=[[None, 'N', None], [2, 3, 5]],
                 align_names=[None, None, 'N', None],
                 expected_sizes=[1, 2, 3, 5],
                 expected_error=None),
            Case(tensor_namedshape=[[None], [2]],
                 align_names=[None, 'N'],
                 expected_sizes=None,
                 expected_error='absolute position from the right'),
            Case(tensor_namedshape=[None, [2]],
                 align_names=[None, 'N'],
                 expected_sizes=None,
                 expected_error='absolute position from the right'),
            Case(tensor_namedshape=[[None, 'N'], [2, 3]],
                 align_names=[None, 'C', 'N'],
                 expected_sizes=None,
                 expected_error='absolute position from the right'),
        ]

        for test in tests:
            _test(*test)

    def test_align_tensors(self):
        # align_tensors shares code with align_to. test_align_to already tests
        # the alignment rules, so we don't do that again here.
        def reference_fn(*tensors):
            longest_names = tensors[0].names
            for tensor in tensors:
                if len(tensor.names) > len(longest_names):
                    longest_names = tensor.names
            return [tensor.align_to(longest_names) for tensor in tensors]

        x = torch.empty(1, 1, names=('N', 'H'))
        y = torch.empty(2, 3, 5, names=('N', 'C', 'H'))
        z = torch.empty(2, names=('N',))
        output = torch.align_tensors(x, y, z)
        expected_tensors = reference_fn(x, y, z)
        for tensor, expected in zip(output, expected_tensors):
            self.assertTensorDataAndNamesEqual(tensor, expected)

    def test_mm(self):
        for device in torch.testing.get_all_device_types():
            self._test_name_inference(
                torch.mm, device=device,
                args=(create('N:3,C:2'), create('W:2,H:5')),
                expected_names=('N', 'H'))

            # left arg is unnamed
            self._test_name_inference(
                torch.mm, device=device,
                args=(create('3,2'), create('W:2,H:5')),
                expected_names=(None, 'H'))

            # right arg is unnamed
            self._test_name_inference(
                torch.mm, device=device,
                args=(create('N:3,C:2'), create('2,5')),
                expected_names=('N', None))

            # out=
            self._test_name_inference(
                out_fn(torch.mm), device=device,
                args=(create('0'), create('N:3,C:2'), create('W:2,H:5')),
                expected_names=('N', 'H'))

            self._test_name_inference(
                torch.mm, device=device,
                args=(create('N:3,C:2'), create('W:2,N:5')),
                maybe_raises_regex='with duplicate names')

    def test_expand(self):
        for device in torch.testing.get_all_device_types():
            self._test_name_inference(
                Tensor.expand, device=device,
                args=(create('D:1'), [3]), expected_names=('D'))

            self._test_name_inference(
                Tensor.expand, device=device,
                args=(create('H:3,W:2'), [10, 3, 3, 2]),
                expected_names=(None, None, 'H', 'W'))

            self._test_name_inference(
                Tensor.expand, device=device,
                args=(create('3, 2'), [10, 3, 3, 2]),
                expected_names=(None, None, None, None))

    def test_addmm(self):
        for device in torch.testing.get_all_device_types():
            # full names
            self._test_name_inference(
                torch.addmm, device=device,
                args=(create('N:3,H:5'), create('N:3,C:2'), create('W:2,H:5')),
                expected_names=('N', 'H'))

            # no name on bias
            self._test_name_inference(
                torch.addmm, device=device,
                args=(create('3,5'), create('N:3,C:2'), create('W:2,H:5')),
                expected_names=('N', 'H'))

            # partially named bias
            self._test_name_inference(
                torch.addmm, device=device,
                args=(create('N:3,None:5'), create('N:3,C:2'), create('W:2,H:5')),
                expected_names=('N', 'H'))

            # out=
            self._test_name_inference(
                out_fn(torch.addmm), device=device,
                args=(create('0'), create('N:3,None:5'), create('N:3,C:2'), create('W:2,H:5')),
                expected_names=('N', 'H'))

            # inplace
            self._test_name_inference(
                torch.Tensor.addmm_, device=device,
                args=(create('N:3,H:5'), create('N:3,C:2'), create('W:2,H:5')),
                expected_names=('N', 'H'))

            self._test_name_inference(
                torch.addmm, device=device,
                args=(create('N:3,H:5'), create('N:3,C:2'), create('W:2,N:5')),
                maybe_raises_regex='with duplicate names')

    def test_bmm(self):
        for device in torch.testing.get_all_device_types():
            # full names
            self._test_name_inference(
                torch.bmm, device=device,
                args=(create('N:7,A:3,B:2'), create('N:7,A:2,B:5')),
                expected_names=('N', 'A', 'B'))

            # no name on left tensor
            self._test_name_inference(
                torch.bmm, device=device,
                args=(create('7,3,2'), create('N:7,A:2,B:5')),
                expected_names=('N', None, 'B'))

            # no name on right tensor
            self._test_name_inference(
                torch.bmm, device=device,
                args=(create('N:7,A:3,B:2'), create('7,2,5')),
                expected_names=('N', 'A', None))

            # out=
            self._test_name_inference(
                out_fn(torch.bmm), device=device,
                args=(create('0'), create('N:7,A:3,B:2'), create('N:7,A:2,B:5')),
                expected_names=('N', 'A', 'B'))

            # duplicate names after mm
            self._test_name_inference(
                torch.bmm, device=device,
                args=(create('N:7,A:3,B:2'), create('N:7,B:2,A:5')),
                maybe_raises_regex='with duplicate names')

            # matching error (batch dimensions must be alignable)
            self._test_name_inference(
                torch.bmm, device=device,
                args=(create('N:3,A:3,B:3'), create('M:3,A:3,B:3')),
                maybe_raises_regex='do not match')

            # misalignment (batch dimension is getting contracted)
            self._test_name_inference(
                torch.bmm, device=device,
                args=(create('N:3,A:3,B:3'), create('None:3,N:3,B:3')),
                maybe_raises_regex='Misaligned')

    def test_matmul(self):
        for device in torch.testing.get_all_device_types():
            # input tensors are less than 1D
            self._test_name_inference(
                torch.matmul, device=device,
                args=(create(''), create('A:2')),
                maybe_raises_regex='at least 1D')
            self._test_name_inference(
                torch.matmul, device=device,
                args=(create('A:2'), create('')),
                maybe_raises_regex='at least 1D')

            # 1D @ 1D
            self._test_name_inference(
                torch.matmul, device=device,
                args=(create('A:2'), create('B:2')),
                expected_names=[])

            # ND @ 1D
            self._test_name_inference(
                torch.matmul, device=device,
                args=(create('A:3,C:2'), create('B:2')),
                expected_names=['A'])
            self._test_name_inference(
                torch.matmul, device=device,
                args=(create('A:5,C:3,D:2'), create('B:2')),
                expected_names=['A', 'C'])

            # 1D @ ND
            self._test_name_inference(
                torch.matmul, device=device,
                args=(create('C:2'), create('A:2,B:3')),
                expected_names=['B'])
            self._test_name_inference(
                torch.matmul, device=device,
                args=(create('C:2'), create('A:3,B:2,D:5')),
                expected_names=['A', 'D'])

            # 2D @ 2D
            self._test_name_inference(
                torch.matmul, device=device,
                args=(create('A:3,B:2'), create('A:2,B:3')),
                expected_names=['A', 'B'])
            self._test_name_inference(
                torch.matmul, device=device,
                args=(create('A:3,B:2'), create('B:2,A:5')),
                maybe_raises_regex='with duplicate names')

            # ND @ ND where N >= 2
            self._test_name_inference(
                torch.matmul, device=device,
                args=(create('C:5,A:3,B:2'), create('A:2,B:3')),
                expected_names=['C', 'A', 'B'])
            self._test_name_inference(
                torch.matmul, device=device,
                args=(create('C:5,A:3,B:2'), create('None:1,A:2,B:3')),
                expected_names=['C', 'A', 'B'])
            self._test_name_inference(
                torch.matmul, device=device,
                args=(create('C:5,A:3,B:2'), create('None:2,None:1,A:2,B:3')),
                expected_names=[None, 'C', 'A', 'B'])

            # out=
            self._test_name_inference(
                out_fn(torch.matmul), device=device,
                args=(create('0'), create('N:7,A:3,B:2'), create('N:7,A:2,B:5')),
                expected_names=('N', 'A', 'B'))

            # duplicate names after mm
            self._test_name_inference(
                torch.bmm, device=device,
                args=(create('N:7,A:3,B:2'), create('N:7,B:2,A:5')),
                maybe_raises_regex='with duplicate names')

            # misalignment (batch dimension is getting contracted)
            self._test_name_inference(
                torch.matmul, device=device,
                args=(create('N:3,A:3,B:3'), create('A:3,N:3,B:3')),
                maybe_raises_regex='Misaligned')


    def test_mv(self):
        for device in torch.testing.get_all_device_types():
            self._test_name_inference(
                torch.mv, device=device,
                args=(create('N:3,C:2'), create('W:2')),
                expected_names=('N',))

            # left arg is unnamed
            self._test_name_inference(
                torch.mv, device=device,
                args=(create('3,2'), create('W:2')),
                expected_names=(None,))

            # right arg is unnamed
            self._test_name_inference(
                torch.mv, device=device,
                args=(create('N:3,C:2'), create('2')),
                expected_names=('N',))

            # out=
            self._test_name_inference(
                out_fn(torch.mv), device=device,
                args=(create('0'), create('N:3,C:2'), create('W:2')),
                expected_names=('N',))

    def test_addmv(self):
        for device in torch.testing.get_all_device_types():
            # full names
            self._test_name_inference(
                torch.addmv, device=device,
                args=(create('N:3'), create('N:3,C:2'), create('H:2')),
                expected_names=['N'])

            # no name on bias
            self._test_name_inference(
                torch.addmv, device=device,
                args=(create('3'), create('N:3,C:2'), create('H:2')),
                expected_names=('N',))

            # out=
            self._test_name_inference(
                out_fn(torch.addmv), device=device,
                args=(create('0'), create('N:3'), create('N:3,C:2'), create('H:2')),
                expected_names=('N',))

            # inplace
            self._test_name_inference(
                torch.Tensor.addmv_, device=device,
                args=(create('N:3'), create('N:3,C:2'), create('H:2')),
                expected_names=('N',))

    def test_autograd_ignores_names(self):
        # sigmoid forward is supported by named tensors, but sigmoid_backward
        # is not (see native_functions.yaml). Test that autograd ignores names
        # and that the sigmoid_backward succeeds.
        x = torch.randn(3, 3, names=('N', 'C'), requires_grad=True)
        x.sigmoid().sum().backward()

    def test_tensor_grad_is_unnamed(self):
        x = torch.randn(3, 3, names=(None, None), requires_grad=True)
        y = torch.randn(3, 3, names=('N', 'C'), requires_grad=True)
        (x * y).sum().backward()

        # Check that names weren't propagated
        self.assertEqual(y.grad.names, [None, None])
        self.assertEqual(x.grad.names, [None, None])

    def test_autograd_warns_named_grad(self):
        base = torch.randn(3, 3, names=('N', 'C'))
        named_grad = base.clone()
        base.requires_grad_()

        with warnings.catch_warnings(record=True) as warns:
            # Cause all warnings to always be triggered.
            warnings.simplefilter("always")
            base.clone().backward(named_grad)
            self.assertEqual(len(warns), 1)
            self.assertTrue(
                str(warns[0].message).startswith('Autograd was passed a named grad tensor'))

    def test_dot(self):
        for device in torch.testing.get_all_device_types():
            # torch.dot ignores the names of both tensors
            self._test_name_inference(
                torch.dot, device=device,
                args=(create('C:2'), create('W:2')),
                expected_names=[])

# Disable all tests if named tensor is not available.
for attr in dir(TestNamedTensor):
    if attr.startswith('test_'):
        new_test = skipIfNamedTensorDisabled(getattr(TestNamedTensor, attr))
        setattr(TestNamedTensor, attr, new_test)

if __name__ == '__main__':
    run_tests()<|MERGE_RESOLUTION|>--- conflicted
+++ resolved
@@ -719,16 +719,9 @@
             with self.assertRaisesRegex(RuntimeError, 'Please look up dimensions by name'):
                 op(t, [None, 'C'])
 
-        def test_out_variant(op_name, output_lambda, device):
+        def test_out_variant(op_name, device):
             t = torch.empty(2, 3, 5, names=('N', 'C', 'L'), device=device)
-<<<<<<< HEAD
-            if output_lambda:
-                out = output_lambda(t)
-            else:
-                out = t.new_empty([0])
-=======
             out = torch.empty([0], device=device)
->>>>>>> 3c6009e6
             getattr(torch, op_name)(t, 'C', out=out)
             check_output(out, ['N', 'L'])
 
@@ -736,28 +729,22 @@
             t = torch.empty(2, 3, 5, names=('N', 'C', 'L'), device=device)
             op = getattr(torch, op_name)
             check_output(op(t, 'C', keepdim=True), ['N', 'C', 'L'])
-
-        def get_minmax_output(t):
-            return (t.new_empty([0]), t.new_empty([0], dtype=torch.long))
 
         Case = namedtuple('Case', [
             'op_name',
             'supports_complete_reduce',
             'supports_multidim_reduce',
             'supports_out_variant',
-            'output_lambda',
         ])
 
         tests = [
-            Case('sum', True, True, True, None),
-            Case('prod', True, False, True, None),
-            Case('mean', True, True, True, None),
-            Case('var', True, True, True, None),
-            Case('std', True, True, True, None),
-            Case('std_mean', True, True, False, None),
-            Case('var_mean', True, True, False, None),
-            Case('min', True, False, True, get_minmax_output),
-            Case('max', True, False, True, get_minmax_output),
+            Case('sum', True, True, True),
+            Case('prod', True, False, True),
+            Case('mean', True, True, True),
+            Case('var', True, True, True),
+            Case('std', True, True, True),
+            Case('std_mean', True, True, False),
+            Case('var_mean', True, True, False),
         ]
 
         for testcase, device in itertools.product(tests, torch.testing.get_all_device_types()):
@@ -766,7 +753,7 @@
             test_keepdim(op_name, device)
 
             if testcase.supports_out_variant:
-                test_out_variant(op_name, testcase.output_lambda, device)
+                test_out_variant(op_name, device)
             if testcase.supports_complete_reduce:
                 test_complete_reduce(op_name, device)
             if testcase.supports_multidim_reduce:
