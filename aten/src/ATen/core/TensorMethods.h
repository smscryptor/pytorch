--- conflicted
+++ resolved
@@ -8,13 +8,10 @@
 #include <c10/util/intrusive_ptr.h>
 #include <ATen/core/DeprecatedTypeProperties.h>
 #include <ATen/core/ATenDispatch.h>
-<<<<<<< HEAD
-#include <ATen/core/Variadic.h>
-=======
 #if !defined(CAFFE2_IS_XPLAT_BUILD)
 #include <ATen/core/dispatch/Dispatcher.h>
 #endif
->>>>>>> 60cfcfcc
+#include <ATen/core/Variadic.h>
 #ifdef BUILD_NAMEDTENSOR
 #include <ATen/core/NamedTensor.h>
 #endif
@@ -800,7 +797,7 @@
     return TypeDefault::new_empty(const_cast<Tensor&>(*this), size, options);
 #else
     static auto table = globalATenDispatch().getOpTable("aten::new_empty(Tensor self, int[] size, *, ScalarType? dtype=None, Layout? layout=None, Device? device=None, bool? pin_memory=None) -> Tensor");
-    return table->getOp<Tensor (const Tensor &, IntArrayRef, const TensorOptions &)>(type_set())(const_cast<Tensor&>(*this), size, options);
+    return table->getOp<Tensor (const Tensor &, IntArrayRef, const TensorOptions &)>(type_set(/* HMMMM */))(const_cast<Tensor&>(*this), size, options);
 #endif
 }
 inline Tensor Tensor::new_full(IntArrayRef size, Scalar fill_value, const TensorOptions & options) const {
@@ -808,7 +805,7 @@
     return TypeDefault::new_full(const_cast<Tensor&>(*this), size, fill_value, options);
 #else
     static auto table = globalATenDispatch().getOpTable("aten::new_full(Tensor self, int[] size, Scalar fill_value, *, ScalarType? dtype=None, Layout? layout=None, Device? device=None, bool? pin_memory=None) -> Tensor");
-    return table->getOp<Tensor (const Tensor &, IntArrayRef, Scalar, const TensorOptions &)>(type_set())(const_cast<Tensor&>(*this), size, fill_value, options);
+    return table->getOp<Tensor (const Tensor &, IntArrayRef, Scalar, const TensorOptions &)>(type_set(/* HMMMM */))(const_cast<Tensor&>(*this), size, fill_value, options);
 #endif
 }
 inline Tensor & Tensor::resize_(IntArrayRef size) const {
@@ -1286,7 +1283,7 @@
     return TypeDefault::logsumexp(const_cast<Tensor&>(*this), dim, keepdim);
 #else
     static auto table = globalATenDispatch().getOpTable("aten::logsumexp.names(Tensor self, Dimname[1] dim, bool keepdim=False) -> Tensor");
-    return table->getOp<Tensor (const Tensor &, DimnameList, bool)>(type_set())(const_cast<Tensor&>(*this), dim, keepdim);
+    return table->getOp<Tensor (const Tensor &, DimnameList, bool)>(at::detail::multi_dispatch_tensor_type_set(*this))(const_cast<Tensor&>(*this), dim, keepdim);
 #endif
 }
 #endif
@@ -1328,7 +1325,7 @@
     return TypeDefault::max(const_cast<Tensor&>(*this), dim, keepdim);
 #else
     static auto table = globalATenDispatch().getOpTable("aten::max.names_dim(Tensor self, Dimname dim, bool keepdim=False) -> (Tensor values, Tensor indices)");
-    return table->getOp<std::tuple<Tensor,Tensor> (const Tensor &, Dimname, bool)>(type_set())(const_cast<Tensor&>(*this), dim, keepdim);
+    return table->getOp<std::tuple<Tensor,Tensor> (const Tensor &, Dimname, bool)>(at::detail::multi_dispatch_tensor_type_set(*this))(const_cast<Tensor&>(*this), dim, keepdim);
 #endif
 }
 #endif
@@ -1338,7 +1335,7 @@
     return TypeDefault::max_values(const_cast<Tensor&>(*this), dim, keepdim);
 #else
     static auto table = globalATenDispatch().getOpTable("aten::max_values.names(Tensor self, Dimname[1] dim, bool keepdim=False) -> Tensor");
-    return table->getOp<Tensor (const Tensor &, DimnameList, bool)>(type_set())(const_cast<Tensor&>(*this), dim, keepdim);
+    return table->getOp<Tensor (const Tensor &, DimnameList, bool)>(at::detail::multi_dispatch_tensor_type_set(*this))(const_cast<Tensor&>(*this), dim, keepdim);
 #endif
 }
 #endif
@@ -1364,7 +1361,7 @@
     return TypeDefault::mean(const_cast<Tensor&>(*this), dim, keepdim, dtype);
 #else
     static auto table = globalATenDispatch().getOpTable("aten::mean.names_dim(Tensor self, Dimname[1] dim, bool keepdim=False, *, ScalarType? dtype=None) -> Tensor");
-    return table->getOp<Tensor (const Tensor &, DimnameList, bool, c10::optional<ScalarType>)>(type_set())(const_cast<Tensor&>(*this), dim, keepdim, dtype);
+    return table->getOp<Tensor (const Tensor &, DimnameList, bool, c10::optional<ScalarType>)>(at::detail::multi_dispatch_tensor_type_set(*this))(const_cast<Tensor&>(*this), dim, keepdim, dtype);
 #endif
 }
 #endif
@@ -1382,7 +1379,7 @@
     return TypeDefault::median(const_cast<Tensor&>(*this), dim, keepdim);
 #else
     static auto table = globalATenDispatch().getOpTable("aten::median.names_dim(Tensor self, Dimname dim, bool keepdim=False) -> (Tensor values, Tensor indices)");
-    return table->getOp<std::tuple<Tensor,Tensor> (const Tensor &, Dimname, bool)>(type_set())(const_cast<Tensor&>(*this), dim, keepdim);
+    return table->getOp<std::tuple<Tensor,Tensor> (const Tensor &, Dimname, bool)>(at::detail::multi_dispatch_tensor_type_set(*this))(const_cast<Tensor&>(*this), dim, keepdim);
 #endif
 }
 #endif
@@ -1408,7 +1405,7 @@
     return TypeDefault::min(const_cast<Tensor&>(*this), dim, keepdim);
 #else
     static auto table = globalATenDispatch().getOpTable("aten::min.names_dim(Tensor self, Dimname dim, bool keepdim=False) -> (Tensor values, Tensor indices)");
-    return table->getOp<std::tuple<Tensor,Tensor> (const Tensor &, Dimname, bool)>(type_set())(const_cast<Tensor&>(*this), dim, keepdim);
+    return table->getOp<std::tuple<Tensor,Tensor> (const Tensor &, Dimname, bool)>(at::detail::multi_dispatch_tensor_type_set(*this))(const_cast<Tensor&>(*this), dim, keepdim);
 #endif
 }
 #endif
@@ -1418,7 +1415,7 @@
     return TypeDefault::min_values(const_cast<Tensor&>(*this), dim, keepdim);
 #else
     static auto table = globalATenDispatch().getOpTable("aten::min_values.names(Tensor self, Dimname[1] dim, bool keepdim=False) -> Tensor");
-    return table->getOp<Tensor (const Tensor &, DimnameList, bool)>(type_set())(const_cast<Tensor&>(*this), dim, keepdim);
+    return table->getOp<Tensor (const Tensor &, DimnameList, bool)>(at::detail::multi_dispatch_tensor_type_set(*this))(const_cast<Tensor&>(*this), dim, keepdim);
 #endif
 }
 #endif
@@ -2130,7 +2127,7 @@
     return TypeDefault::std(const_cast<Tensor&>(*this), dim, unbiased, keepdim);
 #else
     static auto table = globalATenDispatch().getOpTable("aten::std.names_dim(Tensor self, Dimname[1] dim, bool unbiased=True, bool keepdim=False) -> Tensor");
-    return table->getOp<Tensor (const Tensor &, DimnameList, bool, bool)>(type_set())(const_cast<Tensor&>(*this), dim, unbiased, keepdim);
+    return table->getOp<Tensor (const Tensor &, DimnameList, bool, bool)>(at::detail::multi_dispatch_tensor_type_set(*this))(const_cast<Tensor&>(*this), dim, unbiased, keepdim);
 #endif
 }
 #endif
@@ -2350,7 +2347,7 @@
     return TypeDefault::var(const_cast<Tensor&>(*this), dim, unbiased, keepdim);
 #else
     static auto table = globalATenDispatch().getOpTable("aten::var.names_dim(Tensor self, Dimname[1] dim, bool unbiased=True, bool keepdim=False) -> Tensor");
-    return table->getOp<Tensor (const Tensor &, DimnameList, bool, bool)>(type_set())(const_cast<Tensor&>(*this), dim, unbiased, keepdim);
+    return table->getOp<Tensor (const Tensor &, DimnameList, bool, bool)>(at::detail::multi_dispatch_tensor_type_set(*this))(const_cast<Tensor&>(*this), dim, unbiased, keepdim);
 #endif
 }
 #endif
@@ -2408,7 +2405,7 @@
     return TypeDefault::norm(const_cast<Tensor&>(*this), p, dim, keepdim, dtype);
 #else
     static auto table = globalATenDispatch().getOpTable("aten::norm.names_ScalarOpt_dim_dtype(Tensor self, Scalar? p, Dimname[1] dim, bool keepdim, *, ScalarType dtype) -> Tensor");
-    return table->getOp<Tensor (const Tensor &, c10::optional<Scalar>, DimnameList, bool, ScalarType)>(type_set())(const_cast<Tensor&>(*this), p, dim, keepdim, dtype);
+    return table->getOp<Tensor (const Tensor &, c10::optional<Scalar>, DimnameList, bool, ScalarType)>(at::detail::multi_dispatch_tensor_type_set(*this))(const_cast<Tensor&>(*this), p, dim, keepdim, dtype);
 #endif
 }
 #endif
@@ -2418,7 +2415,7 @@
     return TypeDefault::norm(const_cast<Tensor&>(*this), p, dim, keepdim);
 #else
     static auto table = globalATenDispatch().getOpTable("aten::norm.names_ScalarOpt_dim(Tensor self, Scalar? p, Dimname[1] dim, bool keepdim=False) -> Tensor");
-    return table->getOp<Tensor (const Tensor &, c10::optional<Scalar>, DimnameList, bool)>(type_set())(const_cast<Tensor&>(*this), p, dim, keepdim);
+    return table->getOp<Tensor (const Tensor &, c10::optional<Scalar>, DimnameList, bool)>(at::detail::multi_dispatch_tensor_type_set(*this))(const_cast<Tensor&>(*this), p, dim, keepdim);
 #endif
 }
 #endif
