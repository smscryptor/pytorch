# HEY! Trying to understand what this file does?  Read
# "what has to be done to add a Operation ..." first!

import re
from code_template import CodeTemplate

try:
    import typing  # noqa: F401
except ImportError:
    raise RuntimeError(
        'Missing build dependency: Unable to import the `typing` module. '
        'Please install it via `conda install typing` or `pip install typing`')

# flake8 doesn't take into account usages in type annotations.
from typing import Union, Set  # noqa: F401
from typing import Any, Dict, List, Optional, Tuple, NamedTuple

try:
    from mypy_extensions import TypedDict
except ImportError:
    # Avoid the dependency on the mypy_extensions package.
    # It is required, however, for type checking.
    def TypedDict(name, attrs, total=True):  # type: ignore
        return Dict[Any, Any]

import sys
if sys.version_info[0] == 3:
    string_type = str
else:
    string_type = basestring

# ~~~~~~~~~~~~~~~~~~~~~~~~~~~~~~~~~~~~~~~~~~~~~~~~~~~~~~~~~~~~~~~~~~~~~
#
# what has to be done to add a Operation ...
#
# ~~~~~~~~~~~~~~~~~~~~~~~~~~~~~~~~~~~~~~~~~~~~~~~~~~~~~~~~~~~~~~~~~~~~~

# TH functions are generated into at::legacy::cpu and at::legacy::cuda,
# where they can be called directly by a native function, they can be wrapped
# by a native function that handles dispatch

# Handle broadcasting for TH functions that need it
LEGACY_TH_DECLARATION_BROADCAST = CodeTemplate("""\
${return_type} ${api_name}(${type_method_formals});
""")
LEGACY_TH_DEFINITION_BROADCAST = CodeTemplate("""\
${return_type} ${api_name}(${type_method_formals}) {
    ${device_guard_declaration}
    Tensor ${broadcast_returns};
    std::tie(${broadcast_returns}) = ${broadcast_function}(${broadcast_actuals}, "${api_name}");
    return ${method_prefix_derived}${api_name}(${broadcast_modified_actuals});
}
""")

LEGACY_TH_DECLARATION = CodeTemplate("""\
${return_type} ${method_prefix_derived}${api_name}(${type_method_formals});
""")
LEGACY_TH_DEFINITION = CodeTemplate("""\
${return_type} ${method_prefix_derived}${api_name}(${type_method_formals}) {
    ${device_guard_declaration}
    ${type_definition_body}
}
""")
LEGACY_TH_DEFINITION_SWITCH_STATEMENT = CodeTemplate("""\
${dispatch_scalar_type_declaration}
switch (dispatch_scalar_type) {
    ${cases}
    default:
        AT_ERROR("${api_name} not supported on ${Type} for ", dispatch_scalar_type);
}
""")
LEGACY_TH_DEFINITION_CASE = CodeTemplate("""\
case ScalarType::${ScalarName}: {
    ${case_body}
    break;
}
""")

# Native functions are generated on Type. Add a virtual dispatch declaration to Type.h
<<<<<<< HEAD
#
# If the function has backend dependent dispatch, we define a "not implemented" stub on
# TypeDefault.cpp and the actual implementations will be on derived types. Otherwise,
# we define the actual implementations on TypeDefault.
#
=======
#
# If the function has backend dependent dispatch, we define a "not implemented" stub on
# TypeDefault.cpp and the actual implementations will be on derived types. Otherwise,
# we define the actual implementations on TypeDefault.
#
>>>>>>> 9daf4852
# TODO: Some stuff like method_prefix_derived can probably be cleaned up here.
PURE_VIRTUAL_TYPE_METHOD_DECLARATION = CodeTemplate("""\
virtual ${return_type} ${method_prefix_derived}${api_name}(${type_method_formals}) const = 0;
""")
DEPRECATED_PURE_VIRTUAL_TYPE_METHOD_DECLARATION = CodeTemplate("""\
C10_DEPRECATED virtual ${return_type} \
${method_prefix_derived}${api_name}(${type_method_formals}) const = 0;
""")

TYPE_METHOD_DECLARATION_ABSTRACT = CodeTemplate("""\
${return_type} ${method_prefix_derived}${api_name}(${type_method_formals}) const override;
""")
TYPE_METHOD_DEFINITION_ABSTRACT = CodeTemplate("""\
${return_type} TypeDefault::${method_prefix_derived}${api_name}(${type_method_formals}) const {
    AT_ERROR("${method_prefix_derived}${api_name} is not implemented for type ", toString());
}
""")
TYPE_METHOD_DECLARATION_CONCRETE = CodeTemplate("""\
${return_type} ${api_name}(${type_method_formals}) const override;
""")
TYPE_METHOD_DEFINITION_CONCRETE = CodeTemplate("""\
${return_type} TypeDefault::${api_name}(${type_method_formals}) const {
    ${device_guard_declaration}
    ${type_definition_body}
}
""")

# For backend dependent dispatch, override declaration in TypeDerived.h and
# override definition in TypeDerived.cpp
TYPE_DERIVED_DECLARATION = CodeTemplate("""\
${return_type} ${method_prefix_derived}${api_name}(${type_method_formals}) const override;
""")
TYPE_DERIVED_DEFINITION_NATIVE = CodeTemplate("""\
${return_type} ${Type}::${api_name}(${type_method_formals}) const {
    ${device_guard_declaration}
    ${type_definition_body}
}
""")
TYPE_DERIVED_DEFINITION_NATIVE_MISSING = CodeTemplate("""\
${return_type} ${Type}::${api_name}(${type_method_formals}) const {
    AT_ERROR("${api_name} not supported on ${Type}");
}
""")
TYPE_DEFINITION_BODY_NATIVE = CodeTemplate("""\
${return_call} at::native::${native_type_method_dispatch}(/* native_actuals */ ${native_actuals});
""")

# Overrideable stubs to be used in user-extendable backends
TYPE_DEFINITION_EXTENSION_BACKEND = CodeTemplate("""\
${return_type} ${Type}::${method_prefix_derived}${api_name}(${type_method_formals}) const {
    return ${Type}Dispatch::get_function<${return_type} (*)(${formals_types})>("${schema}")(${native_actuals});
}
""")

# add non-virtual declaration to Tensor.h
TENSOR_METHOD_DECLARATION = CodeTemplate("""\
${return_type} ${api_name}(${method_formals_with_defaults})${const_mark};
""")
# add non-virtual declaration to Tensor.cpp
TENSOR_METHOD_DEFINITION = CodeTemplate("""\
inline ${return_type} Tensor::${api_name}(${method_formals})${const_mark} {
    return dispatch_type().${api_name}(${method_actuals});
}
""")
# add a method declaration in Functions.h
FUNCTION_DECLARATION = CodeTemplate("""\
static inline ${return_type} ${api_name}(${formals_with_defaults});
""")
# add a method declaration in Functions.h
DEPRECATED_FUNCTION_DECLARATION = CodeTemplate("""\
C10_DEPRECATED static inline ${return_type} ${api_name}(${formals_with_defaults});
""")
# add method definition in Functions.h
FUNCTION_DEFINITION = CodeTemplate("""\
static inline ${return_type} ${api_name}(${formals}) {
    return ${inferred_type}.${api_name}(${type_method_actuals});
}
""")
# add a native declaration for a native function
NATIVE_DECLARATION = CodeTemplate("""\
CAFFE2_API ${return_type} ${native_type_method_dispatch}(${formals_with_defaults});
""")

# special method definition for factory functions in Functions.h
FACTORY_DEFINITION = CodeTemplate("""\
static inline ${return_type} ${api_name}(${formals}) {
    const DeviceGuard guard(options.device());
    return at::native::${api_name}(${type_method_actuals});
}
""")

ZERO_DIM_CHECK = CodeTemplate("""\
if (${check_name}.dim() == 0) {
    return ${api_name}(${zero_dim_actuals});
}""")

ZERO_DIM_ONLY = CodeTemplate("""\
AT_ERROR("${api_name} only supports a 0-dimensional ${check_name} tensor, but got tensor "
    "with ", ${check_name}.dim(), " dimension(s).");
""")

SPARSE_CHECK = CodeTemplate("""\
if(${check_name}.is_sparse()) {
    return static_cast<const TypeExtendedInterface*>(this)->${api_name}(${sparse_actuals});
}""")

CONDITIONAL_INITIALIZER = CodeTemplate("""\
if (${name}.defined()) {
    ${initializer}
}""")

CALL_TEMPLATE = CodeTemplate("${cname}(${actuals})")

# scalar_name, c_type, accreal, is_floating_type
scalar_types = [
    ('Bool', 'bool', 'BoolAccrealNotDefined', False),
    ('Byte', 'uint8_t', 'Long', False),
    ('Char', 'int8_t', 'Long', False),
    ('Double', 'double', 'Double', True),
    ('Float', 'float', 'Double', True),
    ('Int', 'int', 'Long', False),
    ('Long', 'int64_t', 'Long', False),
    ('Short', 'int16_t', 'Long', False),
    ('Half', 'Half', 'Double', True),
]


class NYIError(Exception):
    """Indicates we don't support this declaration yet"""

    __slots__ = ['reason']

    def __init__(self, reason):
        self.reason = reason


TYPE_FORMAL_GENERIC = {
    'THTensor*': 'Tensor &',
    'THByteTensor*': 'Tensor &',
    'THIndexTensor*': 'Tensor &',
    'THBoolTensor*': 'Tensor &',
    'THIntegerTensor*': 'Tensor &',
    'THDenseTensor*': 'Tensor &',
    'THDenseIndexTensor*': 'Tensor &',
    'THStorage*': 'Storage',
    'THGenerator*': 'Generator *',
    'IntArrayRefSize': 'IntArrayRef',
    'accreal': 'Scalar',
    'real': 'Scalar',
    'long': 'int64_t',
}

DYNAMIC_TYPE = {
    'THTensor*': 'Tensor',
    'THByteTensor*': 'ByteTensor',
    'THBoolTensor*': 'BoolTensor',
    'THIndexTensor*': 'IndexTensor',
    'THIntegerTensor*': 'IntegerTensor',
    'THDenseTensor*': 'Tensor',
    'THDenseIndexTensor*': 'IndexTensor',
    'THStorage*': 'Storage',
    'THGenerator*': 'Generator*',
    'IntArrayRefSize': 'IntArrayRef',
    'accreal': 'accreal',
    'real': 'real',
    'long': 'int64_t',
}

NATIVE_DYNAMIC_TYPE = {
    'Tensor &': 'Tensor',
    'const Tensor &': 'Tensor',
}

TYPE_RETURN = {
    'THTensor*': 'Tensor',
    'THIndexTensor*': 'Tensor',
    'THByteTensor*': 'Tensor',
    'THBoolTensor*': 'Tensor',
    'THIntegerTensor*': 'Tensor',
    'THDenseTensor*': 'Tensor',
    'THDenseIndexTensor*': 'Tensor',
    'real': 'Tensor',
    'accreal': 'Tensor',
    'long': 'int64_t',
}

CHECKED_CAST = {
    'THTensor*':
        CodeTemplate(
            'checked_tensor_unwrap('
            '${arg_name},"${arg_name}",${arg_pos}, ${null_okay}, '
            'Backend::${Backend}, ScalarType::${ScalarName})'),
    'THByteTensor*':
        CodeTemplate(
            'checked_tensor_unwrap('
            '${arg_name},"${arg_name}",${arg_pos}, ${null_okay}, '
            'Backend::${Backend}, ScalarType::Byte)'),
    'THBoolTensor*':
        CodeTemplate(
            'checked_tensor_unwrap('
            '${arg_name},"${arg_name}",${arg_pos}, ${null_okay}, '
            'Backend::${Backend}, ScalarType::Bool)'),
    'THIndexTensor*':
        CodeTemplate(
            'checked_tensor_unwrap('
            '${arg_name},"${arg_name}",${arg_pos}, ${null_okay}, '
            'Backend::${Backend}, ScalarType::Long)'),
    'THIntegerTensor*':
        CodeTemplate(
            'checked_tensor_unwrap('
            '${arg_name},"${arg_name}",${arg_pos}, ${null_okay}, '
            'Backend::${Backend}, ScalarType::Int)'),
    'THDenseTensor*':
        CodeTemplate(
            'checked_tensor_unwrap('
            '${arg_name},"${arg_name}",${arg_pos}, ${null_okay}, '
            'Backend::${DenseBackend}, ScalarType::${ScalarName})'),
    'THDenseIndexTensor*':
        CodeTemplate(
            'checked_tensor_unwrap('
            '${arg_name},"${arg_name}",${arg_pos}, ${null_okay}, '
            'Backend::${DenseBackend}, ScalarType::Long)'),
    'THStorage*':
        CodeTemplate(
            'checked_storage('
            '${arg_name},"${arg_name}",${arg_pos}, '
            # We're punning here (Backend and DeviceType constructors coincide)
            # but DeviceType is the correct way to classify storages
            'DeviceType::${Backend}, at::scalarTypeToTypeMeta(ScalarType::${ScalarName}))'),
    'THGenerator*':
        CodeTemplate(
            'check_generator<${Backend}Generator>(${arg_name}, &globalContext().defaultGenerator(k${DeviceType}))'),
    # This is a cast done via direct-construction
    'IntArrayRefStride': CodeTemplate('at::IntArrayRef ${result_name} = get_intlist_stride_th(${arg_name});'),
    'real': CodeTemplate('${arg_name}.to${ScalarName}()'),
    'accreal': CodeTemplate('${arg_name}.to${AccScalarName}()'),
    'TensorList': CodeTemplate(
            'checked_tensor_list_unwrap(${arg_name},"${arg_name}",${arg_pos}, '
            'Backend::${Backend}, ScalarType::${ScalarName})'),
    'IntArrayRef': CodeTemplate('check_intlist<${size}>(${arg_name}, "${arg_name}", ${arg_pos}${,default_init})')
}

CHECKED_USE = {
    'THTensor*': '{}_',
    'THIndexTensor*': '{}_',
    'THByteTensor*': '{}_',
    'THBoolTensor*': '{}_',
    'THIntegerTensor*': '{}_',
    'THDenseTensor*': '{}_',
    'THDenseIndexTensor*': '{}_',
    'THStorage*': '{}_.unsafeGetStorageImpl()',
    'THGenerator*': '{}_->generator',
    'TensorList': "{0}_.data(), {0}_.size()",
}

CHECKED_USE_NULLABLE = CodeTemplate('${arg_name}_ ? ${usage} : NULL')

ALLOC_NOARGS_WRAP = {
    'THTensor*': 'c10::make_intrusive<TensorImpl, UndefinedTensorImpl>'
                 '(c10::Storage(caffe2::TypeMeta::Make<${ScalarType}>(), 0, allocator(), true),'
                 '${Backend}TensorId()).release()',
    'THByteTensor*': 'c10::make_intrusive<TensorImpl, UndefinedTensorImpl>'
                     '(c10::Storage(scalarTypeToTypeMeta(ScalarType::Byte), 0, allocator(), true),'
                     '${Backend}TensorId()).release()',
    'THBoolTensor*': 'c10::make_intrusive<TensorImpl, UndefinedTensorImpl>'
                     '(c10::Storage(scalarTypeToTypeMeta(ScalarType::Bool), 0, allocator(), true),'
                     '${Backend}TensorId()).release()',
    'THIndexTensor*': 'c10::make_intrusive<TensorImpl, UndefinedTensorImpl>'
                     '(c10::Storage(scalarTypeToTypeMeta(ScalarType::Long), 0, allocator(), true),'
                     '${Backend}TensorId()).release()',
    'THIntegerTensor*': 'c10::make_intrusive<TensorImpl, UndefinedTensorImpl>'
                        '(c10::Storage(scalarTypeToTypeMeta(ScalarType::Int), 0, allocator(), true),'
                        '${Backend}TensorId()).release()',
}

ALLOC_WRAP = {
    'THTensor*': '${arguments}',
    'THByteTensor*': '${arguments}',
    'THBoolTensor*': '${arguments}',
    'THIndexTensor*': '${arguments}',
    'THIntegerTensor*': '${arguments}',
    'THDenseTensor*': '${arguments}',
    'THDenseIndexTensor*': '${arguments}',
}

# Replacements for constants when calling into TH
CONSTANT_REPLACEMENTS = [
    ('AS_REAL', '${ScalarType}'),
    ('__last_dim', 'self.ndimension()-1'),
]

# Replacements for constants in header file function definitions
HEADER_CONSTANT_REPLACEMENTS = [
    (r'AS_REAL\((.*)\)', r'\1'),
    ('__last_dim', '-1'),
]


class nested_dict(object):
    def __init__(self, base, parent):
        self.base, self.parent = base, parent

    def __getitem__(self, x):
        r = self.base.get(x)
        if r is not None:
            return r
        return self.parent[x]


Environment = TypedDict('Environment', {
    'state': str,
    'ScalarType': str,
    'ScalarName': str,
    'THTensor': str,
    'THType': str,
    'Backend': str,
    'DeviceType': str,
    'AccScalarName': str,
})

TopEnvironment = TypedDict('TopEnvironment', {
    'type_registrations': List[str],
    'type_headers': List[str],
    'pure_virtual_type_method_declarations': List[str],
    'pure_virtual_extended_type_method_declarations': List[str],
    'type_method_declarations': List[str],
    'type_method_definitions': List[str],
    'tensor_method_declarations': List[str],
    'tensor_method_definitions': List[str],
    'function_declarations': List[str],
    'function_definitions': List[str],
    'type_ids': List[str],
    'native_function_declarations': List[str],
})

# A Declarations.cwrap formal argument
# type can contain THTensor* types
THFormal = TypedDict('THFormal', {
    'name': str,
    'type': str,
    'dynamic_type': str,
    'kwarg_only': bool,
    'is_nullable': bool,
    'default': str,
    'default_init': str,
    'output': bool,
    'size': int,
    'declared_type': str,
    'ignore_check': bool,
    'allocate': bool,
    'mask': bool,
    'if_true': bool,
    'if_false': bool,
    'wrap_dim': str,
    # Broadcast is originally a str but gets unwrapped to a List or Dict in-place
    'broadcast': Any,
    'resize': str,
    'cpu_zero': bool,
    'zero': bool,
}, total=False)

# Generic ATen formal or native_functions.yaml formal argument.
# type can contain Tensor& reference types.
AtFormal = TypedDict('AtFormal', {
    'name': str,
    'type': str,
    'dynamic_type': str,
    'kwarg_only': bool,
    'is_nullable': bool,
    'default': str,
    'default_init': str,
    'output': bool,
    'size': int,
}, total=False)

# Note [field_name versus name]
# ~~~~~~~~~~~~~~~~~~~~~~~~~~~~~
# What is the difference between "field_name" and "name"?
#
# Return values of ATen operators always have a name: if it is not
# explicitly assigned a name inside native_functions.yaml like func:
# myop() -> (Tensor indices, Tensor value), then the codegen will
# automatically assign it a name like result0, or name might be
# specified inside Declarations.cwrap.  We don't want these assigned
# names to become part of the public API when we return a namedtuple for
# any such multiple-return function.
#
# Thus field_name is like name, but it is defined only when there is a
# name specified in native_functions.yaml. If field_name is defined,
# then the codegen would generate code to return namedtuple. Otherwise,
# it would just return tuple.

ReturnType = TypedDict('ReturnType', {
    'name': str,
    # See Note [field_name versus name]
    'field_name': str,
    'type': str,
    'dynamic_type': str,
}, total=False)

ReturnDecl = TypedDict('ReturnDecl', {
    'kind': str,
    'type': str,
    'arguments': List[int],
}, total=False)

# Represents a buffer in nn.yaml
NNBuffer = TypedDict('NNBuffer', {
    'name': str,
})

FunctionOption = TypedDict('FunctionOption', {
    'actuals': List[str],
    'api_name': str,
    'arguments': List[THFormal],
    'aten_custom_call': str,
    'backend_types': Dict[str, List[str]],
    'backends': List[str],
    'broadcast_actuals': List[str],
    'broadcast_function': str,
    'broadcast_modified_actuals': List[str],
    'broadcast_returns': List[str],
    'buffers': List[NNBuffer],
    # cimpls is really a List[FunctionOption]
    'cimpls': List[Any],
    'cname': str,
    'condition': str,
    'const_mark': str,
    'device_guard': bool,
    'device_guard_declaration': str,
    'dispatch_scalar_type_declaration': str,
    'with_gil': bool,
    'cpu_half': bool,
    'deprecated': bool,
    'cpu_bool': bool,
    'cuda_bool': bool,
    # See Note [field_name versus name]
    'field_name': str,
    'formals_list': List[AtFormal],
    'formals_with_defaults': List[str],
    'formals': List[str],
    'formals_types': List[str],
    'inferred_type': str,
    'inplace': bool,
    'matches_jit_signature': bool,
    # This controls whether or not we generate the interface in Type or
    # TypeExtendedInterface
    'extended_method': bool,
    'method_actuals': List[str],
    'method_formals_with_defaults': List[str],
    'method_formals': List[str],
    'method_prefix_derived': str,
    'mode': str,
    'python_module': str,
    'name': str,
    'native_actuals': List[str],
    'native_type_method_dispatch': str,
    # options should be List[FunctionOption]
    'options': Any,
    'schema_string': str,
    'requires_tensor': bool,
    'return_call': str,
    'return_type': str,
    'return': ReturnDecl,
    'returns': List[ReturnType],
    'scalar_check': str,
    # schema used for extension backend operator registration
    'schema': str,
    'sparse': bool,
    'type_definition_body': List[str],
    'type_method_actuals': List[str],
    'type_method_definition_dispatch': str,
    'type_method_formals': List[str],
    'variants': str,
    'when_spares_dispatch': str,
    'when_sparse_dispatch': str,
    'with_gil': bool,
    'zero_dim_dispatch_when_scalar': str,
    'zero_dim_tensor_only': bool,
})

OutputDeclaration = NamedTuple('OutputDeclaration', [
    ('name', str),
    ('matches_jit_signature', bool),
    ('schema_string', str),
    ('method_prefix_derived', str),
    ('arguments', List[AtFormal]),
    ('method_of', List[str]),
    ('mode', str),
    ('python_module', str),
    ('buffers', Optional[List[str]]),
    ('returns', List[ReturnType]),
    ('inplace', bool),
    ('is_factory_method', bool),
    ('abstract', bool),
    ('requires_tensor', bool),
    ('device_guard', bool),
    ('with_gil', bool),
    ('deprecated', bool),
])


def device_guard(option, dispatch_options, dispatch_tensor):
    # For factory methods the `DeviceGuard` is already in the template.
    if option.get('device_guard', True):
        if dispatch_options:
            return 'const DeviceGuard device_guard({}.device());'.format(dispatch_options['name'])
        if dispatch_tensor:
            return 'const OptionalDeviceGuard device_guard(device_of({}));'.format(dispatch_tensor)
    return '// DeviceGuard omitted'


def dispatch_scalar_type(option, dispatch_options, dispatch_tensor):
    if dispatch_options:
        return 'auto dispatch_scalar_type = typeMetaToScalarType({}.dtype());'.format(dispatch_options['name'])
    if dispatch_tensor:
        return 'auto dispatch_scalar_type = infer_scalar_type({});'.format(dispatch_tensor)
    return '// dispatch_scalar_type omitted'


def is_real_argument_to_wrapper(argument):
    # type: (THFormal) -> bool
    return not argument.get('output', False) and\
        argument['type'] != 'CONSTANT' and\
        argument['type'] != 'argument'


def is_mutable_formal_argument(argument, option):
    # type: (THFormal, FunctionOption) -> bool
    return argument.get('output') or option['inplace'] and argument['name'] == 'self'


def check_methods_do_not_start_with_underscore(name, is_method):
    if name in {'_values', '_indices', '_nnz', '_dimI', '_dimV', '_coalesced_'}:
        return
    if is_method and name.startswith('_') and not name.startswith('__') and not name.startswith('_th_'):
        message = "Function '{}' starts with a single underscore and is ".format(name)
        message += "configured to have a method on Tensor. Functions that start with "
        message += " a single underscore should only be functions in the at:: "
        message += "namespace and not methods on Tensor!"
        raise RuntimeError(message)


def to_return_type(arg, option):
    # type: (THFormal, FunctionOption) -> ReturnType
    t = arg['type']
    rt = TYPE_RETURN.get(t, t)
    if rt == 'Tensor' and not arg.get('allocate'):
        rt = rt + ' &'
        if not is_mutable_formal_argument(arg, option):
            rt = 'const ' + rt
    return {
        'name': arg['name'],
        'type': rt,
        'dynamic_type': DYNAMIC_TYPE.get(arg['type'], arg['type']),
    }


def create_generic(top_env, declarations):
    # type: (TopEnvironment, List[FunctionOption]) -> List[OutputDeclaration]
    # translates defaults from cwrap types to C++ values
    def translate_default(argument, type_str, default):
        # type: (THFormal, str, Any) -> Any
        if default is None:
            # cause the default constructor for the object to run
            return '{}'
        if 'if_true' in argument:
            return argument['default'] == argument['if_true']
        for pattern, replacement in HEADER_CONSTANT_REPLACEMENTS:
            default = re.sub(pattern, replacement, str(default))
        if type_str in {'Scalar', 'int64_t', 'double'}:
            try:
                return int(default)
            except Exception:
                try:
                    return float(default)
                except Exception:
                    return default
        elif type_str == 'bool':
            assert default.lower() in ['true', 'false']
            return default.lower() == 'true'
        else:
            return default

    # change from THTensor* to Tensor & so we get how it will appear
    # in the aten argument list...
    def translate_formal(argument, option):
        # type: (THFormal, FunctionOption) -> AtFormal
        type_str = TYPE_FORMAL_GENERIC.get(argument['type'], argument['type'])
        if type_str == 'Tensor &' and not is_mutable_formal_argument(argument, option):
            type_str = 'const ' + type_str
        translated = {
            'name': argument['name'],
            'type': type_str,
            'dynamic_type': DYNAMIC_TYPE.get(argument['type'], argument['type']),
        }  # type: AtFormal
        if 'kwarg_only' in argument:
            translated['kwarg_only'] = argument['kwarg_only']
        if 'default' in argument:
            default = translate_default(argument, type_str, argument['default'])
            translated['default'] = default
            translated['default_init'] = argument.get('default_init', default)
        if argument.get('output'):
            translated['output'] = True
        if argument.get('size'):
            translated['size'] = argument['size']
        if argument.get('is_nullable') is not None:
            translated['is_nullable'] = argument['is_nullable']
        return translated

    def get_formals(option, include_constants=False):
        # type: (FunctionOption, bool) -> List[AtFormal]
        seen = set()  # type: Set[str]
        pos_args = []  # type: List[THFormal]
        kwd_args = []  # type: List[THFormal]

        def insert(argument):
            # type: (THFormal) -> None
            if argument['name'] not in seen:
                seen.add(argument['name'])
                if argument.get('kwarg_only', False):
                    kwd_args.append(argument)
                else:
                    pos_args.append(argument)

        def has_output_mask(argument):
            # type: (THFormal) -> bool
            return argument.get('allocate', False) and argument.get('mask', False)

        for argument in option['arguments']:
            if argument.get('output') and not argument.get('allocate', False):
                insert(argument)
        for argument in option['arguments']:
            if include_constants and argument['type'] == 'CONSTANT':
                insert(argument)
            elif is_real_argument_to_wrapper(argument):
                insert(argument)
        if any(has_output_mask(arg) for arg in option['arguments']):
            mask_size = sum(has_output_mask(arg) for arg in option['arguments'])
            insert({
                'name': 'output_mask',
                # NB: Lack of space in comma works around parsing
                # problem in gen_variable_type.py
                'type': 'std::array<bool,{}>'.format(mask_size),
                'default': '{{' + ', '.join(['true'] * mask_size) + '}}',
            })

        result = pos_args + kwd_args
        return [translate_formal(argument, option) for argument in result]

    def get_return_types(option):
        # type: (FunctionOption) -> List[ReturnType]
        ret = option['return']
        if ret['kind'] == 'arguments':
            argument_indices = ret['arguments']
            if len(argument_indices) == 1:
                the_arg = option['arguments'][argument_indices[0]]
                return [to_return_type(the_arg, option)]
            else:
                return [to_return_type(option['arguments'][idx], option)
                        for idx in argument_indices]
        elif ret['kind'] == 'type':
            return [{
                'type': TYPE_RETURN.get(ret['type'], ret['type']),
                'dynamic_type': DYNAMIC_TYPE.get(ret['type'], ret['type']),
            }]
        else:
            raise Exception("format_return_type")

    def format_return_type(return_types):
        # type: (List[ReturnType]) -> str
        if len(return_types) == 1:
            return return_types[0]['type']
        return "std::tuple<{}>".format(','.join(r['type'] for r in return_types))

    def find_dispatch_tensor(formals):
        # type: (List[AtFormal]) -> Optional[str]
        # dispatch to self if it's a parameter
        def is_any_tensor_type(formal):
            return (formal['dynamic_type'] == 'Tensor' or formal['dynamic_type'] == 'ByteTensor'
                    or formal['dynamic_type'] == 'IndexTensor' or formal['dynamic_type'] == 'BoolTensor')

        for formal in formals:
            if formal['name'] == 'self' and is_any_tensor_type(formal) and not formal.get('is_nullable', False):
                return formal['name']
        # otherwise dispatch to the first Tensor or TensorList
        for formal in formals:
            if 'TensorList' == formal['dynamic_type'] or is_any_tensor_type(formal) and \
               not formal.get('is_nullable', False):
                return formal['name']

        return None

    def format_formal(f):
        # type: (AtFormal) -> str
        return '{} {}'.format(f['type'], f['name'])

    def formal_with_default(f):
        # type: (AtFormal) -> str
        s = format_formal(f)
        v = f.get('default')
        if v is None:
            return s
        if isinstance(v, bool):
            v = str(v).lower()
        return '{}={}'.format(s, v)

    def get_broadcast_argument(option):
        # type: (FunctionOption) -> Optional[THFormal]
        for argument in option['arguments']:
            if argument.get('broadcast'):
                return argument
        return None

    def get_broadcast_actuals(broadcast_arg, broadcast_inplace, broadcast_dims):
        # type: (THFormal, bool, bool) -> List[str]
        # Note: broadcast_dims can change type...
        # return the actuals that will be passed to the broadcast function.
        # 1) in the common case, this is the broadcasted argument (e.g. "self") followed by the tensors
        #    that it is broadcasted against (comma-separated) (e.g. "self, tensor1, tensor2").
        # 2) in the broadcast_dims case, this is the broadcasted argument (e.g. "self") followed by the sizes
        #    it is broadcasted to (as an initializer list), so e.g. the specification
        #    "mat1.dim0,mat2.dim1" gets transformed to "self, {mat1.size(0),mat2.size(1)}"
        if not broadcast_dims:
            broadcast_actuals = [broadcast_arg['name']] + broadcast_arg['broadcast'].split()[0].split(",")
        else:
            broadcast_dims_spec = broadcast_arg['broadcast'].split()[1].split(':')[1].split(',')
            # generate size call for each dimension
            broadcast_dims = ([x.split('.')[0] + '.size(' + x.split('.')[1].replace('dim', '') + ')'  # type: ignore
                              for x in broadcast_dims_spec])
            broadcast_dims_init_list = '{' + ','.join(broadcast_dims) + '}'  # type: ignore
            broadcast_actuals = [broadcast_arg['name'], broadcast_dims_init_list]

        return broadcast_actuals

    def emit_nn_body(option):
        # type: (FunctionOption) -> Union[str, List[str]]
        # Concrete definition on Type.cpp for NN functions. Delegates to the
        # xxx_forward variant variant after creating any necessary buffers.
        actuals = option['actuals']
        base_name = option['name'][:-1] if option['inplace'] else option['name']
        fwd_name = option['api_name'].replace(base_name, base_name + '_forward')

        if len(option['buffers']) == 0:
            return 'return {}({});'.format(fwd_name, ', '.join(actuals))

        body = []  # type: List[str]
        if option['api_name'].endswith('_out'):
            # _out variants must create buffers and insert them in the
            # arguments list between output and input arguments
            for buffer in option['buffers']:
                body.append('Tensor {} = at::empty({{0}}, this->options());'.format(buffer['name']))
            actuals = [arg['name'] for arg in option['arguments'] if arg.get('output')]
            actuals += [buffer['name'] for buffer in option['buffers']]
            actuals += [arg['name'] for arg in option['arguments'] if not arg.get('output')]

        body.append('return std::get<0>({}({}));'.format(fwd_name, ', '.join(actuals)))
        return body

    def process_option(option, output_options):
        # type: (FunctionOption, List[OutputDeclaration]) -> None
        option['inplace'] = re.search(
            '(^__i|[^_]_$)', option['api_name']) is not None

        # print(yaml.dump(option))
        formals = get_formals(option)
        option['formals_list'] = formals
        option['formals'] = [format_formal(f) for f in formals]
        option['formals_with_defaults'] = [formal_with_default(f) for f in formals]
        option['returns'] = get_return_types(option)
        option['return_type'] = format_return_type(option['returns'])
        option['return_call'] = 'return ' if option['return_type'] != 'void' else ''
        option['actuals'] = [f['name'] for f in formals]

        option['method_formals'] = [format_formal(f) for f in formals
                                    if f['name'] != 'self']
        option['method_formals_with_defaults'] = (
            [formal_with_default(f) for f in formals if f['name'] != 'self'])
        option['method_actuals'] = [
            f['name'] if f['name'] != 'self' else '*this' for f in formals]

        # There are no cases where these differ, but they do in native_functions
        option['type_method_formals'] = option['formals']
        option['type_method_actuals'] = option['actuals']

        option['const_mark'] = '' if option['inplace'] else ' const'

        assert 'method' not in option['variants'], 'TH functions cannot be methods'
        is_function = 'function' in option['variants']
        dispatch_tensor = find_dispatch_tensor(formals)
        is_namespace_function = is_function and dispatch_tensor is not None

        broadcast_arg = get_broadcast_argument(option)
        # "s_" for "same size".
        option['method_prefix_derived'] = '' if broadcast_arg is None else 's_'
        if option['mode'] == 'TH':
            option['device_guard'] = False
        option['device_guard_declaration'] = device_guard(option, False, dispatch_tensor)
        option['dispatch_scalar_type_declaration'] = dispatch_scalar_type(option, False, dispatch_tensor)

        assert option['extended_method'], 'Expected legacy operator to be an extended method'

        if broadcast_arg is not None:
            broadcast_inplace = 'inplace' in broadcast_arg['broadcast']
            broadcast_dims = 'dims:' in broadcast_arg['broadcast']
            option['broadcast_actuals'] = get_broadcast_actuals(broadcast_arg, broadcast_inplace, broadcast_dims)
            if not broadcast_dims:
                option['broadcast_returns'] = (["b_" + x for x in option['broadcast_actuals']
                                               if x != broadcast_arg['name'] or not broadcast_inplace])
            else:
                option['broadcast_returns'] = ["b_" + broadcast_arg['name']]

            option['broadcast_function'] = 'expand_' + ('inplace' if broadcast_inplace
                                                        else 'size' if broadcast_dims else 'outplace')
            option['broadcast_modified_actuals'] = ['b_' + y if 'b_' + y in option['broadcast_returns'] else y
                                                    for y in option['actuals']]

    def native_get_formals(option, include_constants=False):
        # type: (FunctionOption, bool) -> List[AtFormal]
        seen = set()  # type: Set[str]
        pos_args = []
        kwd_args = []

        def insert(argument):
            # type: (AtFormal) -> None
            if argument['name'] not in seen:
                seen.add(argument['name'])
                if argument.get('kwarg_only', False):
                    kwd_args.append(argument)
                else:
                    pos_args.append(argument)

        for argument in option['arguments']:
            insert(argument)

        # not clear we need dynamic_type translation as we can specify the correct type
        # directly in native functions
        def add_dynamic_type(argument, option):
            # type: (AtFormal, FunctionOption) -> AtFormal
            argument['dynamic_type'] = NATIVE_DYNAMIC_TYPE.get(argument['type'], argument['type'])
            return argument

        result = pos_args + kwd_args
        result = [add_dynamic_type(argument, option) for argument in result]

        # ensure we get reference-type formals when appropriate
        def native_translate_formals(argument, option):
            # type: (AtFormal, FunctionOption) -> AtFormal
            def translate_map(const):
                # type: (bool) -> Dict[str, str]
                return {
                    'Tensor': 'const Tensor &' if const else 'Tensor &',
                    'Type': 'const Type &' if const else 'Type &',
                    'TensorOptions': 'const TensorOptions &' if const else 'TensorOptions &',
                    'TensorList': 'TensorList',
                }

            if argument.get('is_nullable') and argument['type'] not in translate_map(False).keys():
                argument['type'] = "c10::optional<{}>".format(argument['type'])

            if (option['inplace'] and argument['name'] == 'self') or argument.get('output', False):
                argument['type'] = translate_map(False).get(argument['type'], argument['type'])
            else:
                argument['type'] = translate_map(True).get(argument['type'], argument['type'])

            return argument

        result = [native_translate_formals(argument, option) for argument in result]
        return result

    # this can return multiple return types in a list, e.g. ['Tensor', 'Tensor']
    def native_get_return_types(option):
        # type: (FunctionOption) -> List[ReturnType]
        ret = option['return']

        return_types = []  # List[ReturnType]
        for t_raw in ret:
            # See Note [field_name versus name]
            field_name = None
            if isinstance(t_raw, string_type):
                t = t_raw
                name = None
            elif t_raw is None:
                t = 'void'
                name = None
            else:
                t = t_raw['type']
                name = t_raw['name']
                if 'field_name' in t_raw:
                    field_name = t_raw['field_name']

            # can't actually return a TensorList (since it's a reference object)
            actual_return_type = {'TensorList': 'std::vector<Tensor>'}.get(t, t)

            if actual_return_type == 'Tensor' and (option['inplace'] or option['api_name'].endswith('_out')):
                # follow normal ATen convention of returning Tensor & for inplace functions.
                actual_return_type = 'Tensor &'

            rtype = {
                'type': actual_return_type,
                'dynamic_type': NATIVE_DYNAMIC_TYPE.get(t, t),
            }  # type: ReturnType
            if name is not None:
                rtype['name'] = name
            if field_name is not None:
                rtype['field_name'] = field_name
            return_types.append(rtype)

        return return_types

    def process_native(option, output_options):
        # type: (FunctionOption, List[OutputDeclaration]) -> None
        assert option['python_module'] == '' or option['python_module'] == 'nn', \
            "Found python_module of {} for decl {}, but only \'\' string or \'nn\' are supported".format(
                option['python_module'], option['name'])

        formals = native_get_formals(option)
        option['formals_list'] = formals
        option['formals'] = [format_formal(f) for f in formals]
        option['formals_with_defaults'] = [formal_with_default(f) for f in formals]
        option['returns'] = native_get_return_types(option)
        option['return_type'] = format_return_type(option['returns'])
        option['return_call'] = 'return ' if option['return_type'] != 'void' else ''
        option['actuals'] = [f['name'] for f in formals]

        option['method_formals'] = [format_formal(f) for f in formals
                                    if f['name'] != 'self']
        option['method_formals_with_defaults'] = (
            [formal_with_default(f) for f in formals if f['name'] != 'self'])
        option['method_actuals'] = [
            f['name'] if f['name'] != 'self' else '*this' for f in formals]

        def find_formal(formal_name, formals):
            for formal in formals:
                if formal_name == formal['dynamic_type']:
                    return formal
            return None

        assert find_formal('Type', formals) is None, \
            "Found Type argument in {}({}). Use TensorOptions instead.".format(
                option['name'], ", ".join(option['method_formals_with_defaults']))

        type_method_dispatch = option['type_method_definition_dispatch']

        dispatch_options = find_formal('TensorOptions', formals)
        # Only dispatch via tensor if there is no Options argument
        dispatch_tensor = None if dispatch_options else find_dispatch_tensor(formals)

        option['type_method_formals'] = [format_formal(f) for f in formals]
        option['type_method_actuals'] = [f['name'] for f in formals]
        option['native_actuals'] = [f['name'] for f in formals]

        option['const_mark'] = '' if option['inplace'] else ' const'

        is_method = 'method' in option['variants']
        is_namespace_function = 'function' in option['variants']
        is_factory_method = find_formal('TensorOptions', formals) and \
            not dispatch_options and 'method' not in option['variants']

        check_methods_do_not_start_with_underscore(option['name'], is_method)

        option['method_prefix_derived'] = ''
        option['device_guard_declaration'] = device_guard(option, dispatch_options, dispatch_tensor)
        option['dispatch_scalar_type_declaration'] = dispatch_scalar_type(option, dispatch_options, dispatch_tensor)

        env = nested_dict(option, top_env)

        broadcast_arg = get_broadcast_argument(option)
        if broadcast_arg is not None:
            raise Exception("broadcasting is not yet supported for native functions, "
                            "but specified for function {}", option['name'])

        if option['extended_method']:
            top_env['pure_virtual_extended_type_method_declarations'].append(
                PURE_VIRTUAL_TYPE_METHOD_DECLARATION.substitute(env))
        else:
            top_env['pure_virtual_type_method_declarations'].append(
                PURE_VIRTUAL_TYPE_METHOD_DECLARATION.substitute(env))
        top_env['type_method_declarations'].append(TYPE_METHOD_DECLARATION_CONCRETE.substitute(env))
        option['native_type_method_dispatch'] = type_method_dispatch

        # Note [Abstract ATen methods]
        # ~~~~~~~~~~~~~~~~~~~~~~~~~~~~
        # An abstract ATen method is one whose dispatch differs between
        # types.  These are implemented in derived types (with a
        # standard (throwing) definition in Type).  A concrete ATen
        # method is one which has the same dispatch for all types;
        # we just implement it in the base Type.  This is exposed
        # in Declarations.yaml via a field named 'abstract'.
        abstract = False
        if isinstance(type_method_dispatch, dict):
            abstract = True
            top_env['type_method_definitions'].append(
                TYPE_METHOD_DEFINITION_ABSTRACT.substitute(env))
        else:
            body = TYPE_DEFINITION_BODY_NATIVE.substitute(env)
            top_env['type_method_definitions'].append(
                TYPE_METHOD_DEFINITION_CONCRETE.substitute(
                    env, type_definition_body=body))

        # generate the at::native function declarations (i.e. what the user will implement)
        if isinstance(type_method_dispatch, dict):
            generated_native_functions = []  # type: List[str]
            for key in sorted(type_method_dispatch.keys()):
                value = type_method_dispatch[key]
                # skip functions in different namespace, e.g. legacy::cpu
                if "::" in value:
                    continue
                if value not in generated_native_functions:
                    option['native_type_method_dispatch'] = value
                    top_env['native_function_declarations'].append(
                        NATIVE_DECLARATION.substitute(env))
                    generated_native_functions.append(value)
        else:
            top_env['native_function_declarations'].append(
                NATIVE_DECLARATION.substitute(env))

        method_of = ['Type']
        if is_method:
            top_env['tensor_method_declarations'].append(
                TENSOR_METHOD_DECLARATION.substitute(env))
            top_env['tensor_method_definitions'].append(
                TENSOR_METHOD_DEFINITION.substitute(env))
            method_of.append('Tensor')

        if is_namespace_function:
            if dispatch_tensor:
                option['inferred_type'] = 'detail::infer_type({})'.format(dispatch_tensor)
            elif dispatch_options:
                option['inferred_type'] = 'at::getType({})'.format(dispatch_options['name'])
            else:
                # doesn't depend on a specific type, use undefined float
                option['inferred_type'] = 'at::getNonVariableType(at::Backend::Undefined, at::ScalarType::Float)'
            declaration = DEPRECATED_FUNCTION_DECLARATION if option['deprecated'] else FUNCTION_DECLARATION
            top_env['function_declarations'].append(declaration.substitute(env))
            top_env['function_definitions'].append(FUNCTION_DEFINITION.substitute(env))
            method_of.append('namespace')

        output_options.append(OutputDeclaration(
            name=option['api_name'],
            matches_jit_signature=option["matches_jit_signature"],
            schema_string=option["schema_string"],
            method_prefix_derived=option['method_prefix_derived'],
            arguments=formals,
            method_of=method_of,
            mode=option['mode'],
            python_module=option['python_module'],
            buffers=None,
            returns=option['returns'],
            inplace=option['inplace'],
            is_factory_method=is_factory_method,
            # See Note [Abstract ATen methods]
            abstract=abstract,
            requires_tensor=option.get('requires_tensor', False),
            device_guard=option.get('device_guard', True),
            with_gil=option.get('with_gil', False),
            deprecated=option['deprecated'],
        ))

    output_declarations = []  # type: List[OutputDeclaration]
    for declaration in declarations:
        output_options = []  # type: List[OutputDeclaration]
        for option in declaration['options']:
            option["matches_jit_signature"] = declaration["matches_jit_signature"]
            option["schema_string"] = declaration["schema_string"]
            try:
                if option['mode'] != 'native':
                    process_option(option, output_options)
                else:
                    process_native(option, output_options)
            except NYIError:
                option['skip'] = True
        output_declarations.extend(output_options)

    return output_declarations


def create_derived(backend_type_env, declarations):
<<<<<<< HEAD
    # type: (Environment, List[FunctionOption]) -> Tuple[List[str], List[str]]
    type_object_declarations = []
    type_object_definitions = []
    legacy_th_declarations = []
    legacy_th_definitions = []
=======
    # type: (Environment, List[FunctionOption]) -> Tuple[List[str], List[str], List[str], List[str]]
    type_object_declarations = []  # type: List[str]
    type_object_definitions = []  # type: List[str]
    legacy_th_declarations = []  # type: List[str]
    legacy_th_definitions = []  # type: List[str]
>>>>>>> 9daf4852
    is_cuda = 'CUDA' in backend_type_env['Backend']

    def replace_with_null(argument):
        # type: (THFormal) -> bool
        return (argument['type'] == 'THGenerator*' and
                backend_type_env['Backend'] == 'CUDA')

    def requires_checked_cast(argument):
        # type: (THFormal) -> bool
        if argument['type'] == 'IntArrayRef':
            return 'size' in argument
        return argument['type'] in CHECKED_CAST

    def nullable_argument(argument):
        # type: (THFormal) -> bool
        return argument.get('is_nullable', False)

    def bool_option_is_string(argument):
        # type: (THFormal) -> bool
        return 'if_true' in argument and isinstance(argument['if_true'], string_type)

    def get_argument(env, argument, option):
        # type: (Environment, THFormal, FunctionOption) -> str
        if replace_with_null(argument):
            return 'NULL'
        elif requires_checked_cast(argument):
            checked_use = CHECKED_USE.get(
                argument['type'], '{}_').format(argument['name'])
            if nullable_argument(argument):
                checked_use = CHECKED_USE_NULLABLE.substitute(
                    env={}, arg_name=argument['name'], usage=checked_use)
            return checked_use
        elif argument['type'] == 'bool' and 'if_true' in argument:
            if bool_option_is_string(argument):
                tpl = '({}) ? "{}" : "{}"'
            else:
                tpl = '({}) ? {} : {}'
            return tpl.format(argument['name'],
                              argument['if_true'], argument['if_false'])
        elif argument['type'] == 'CONSTANT':
            # this is a bool that is actually a string...
            if bool_option_is_string(argument):
                return '"{}"'.format(argument['name'])
            v = str(argument.get('default', argument['name']))
            for pattern, replacement in CONSTANT_REPLACEMENTS:
                v = re.sub(pattern, replacement, v)
            return CodeTemplate(v).substitute(env)
        # e.g. argument 0, i.e. repeat the 0th argument in this position...
        elif argument['type'] == 'argument':
            index = int(argument['name'])
            return get_argument(env, option['arguments'][index], option)
        else:
            return argument['name']

    def drop_argument(argument, option):
        # type: (THFormal, FunctionOption) -> bool
        # Devices are handled in the body of the function.
        if argument['name'] == 'device':
            return True
        return 'CUDA' in backend_type_env['Backend'] and (
            option['mode'] == 'TH' and argument['type'] == 'THGenerator*')

    def get_arguments(env, arguments, option):
        # type: (Environment, List[THFormal], FunctionOption) -> List[str]
        return [get_argument(env, argument, option)
                for argument in arguments if not drop_argument(argument, option)]

    def is_actual_return_long(env, ret):
        # type: (Environment, ReturnDecl) -> bool
        if ret['type'] == 'long':
            return True
        if ret['type'] == 'real':
            return env['ScalarName'] == 'Long'
        if ret['type'] == 'accreal':
            return env['AccScalarName'] == 'Long'
        return False

    def handle_zero_dim(env, option):
        # type: (Environment, FunctionOption) -> List[str]
        zero_dim_dispatch = option.get('zero_dim_dispatch_when_scalar', '')
        if not zero_dim_dispatch:
            return []
        broadcasts_arg = zero_dim_dispatch in option.get('broadcast_actuals', '')
        zero_dim_only = option.get('zero_dim_tensor_only', False)
        # this combination doesn't seem to make sense
        assert not (broadcasts_arg and zero_dim_only)
        # if the argument broadcasts, then this would only affect cases where all broadcasted
        # tensors were zero-dim, which is inconsistent with the scalar handling.
        if broadcasts_arg:
            return []
        zero_dim_actuals = [arg['name']
                            if arg['name'] != zero_dim_dispatch else "{}.item()".format(arg['name'])
                            for arg in option['formals_list']]
        return [ZERO_DIM_CHECK.substitute(env, check_name=zero_dim_dispatch, zero_dim_actuals=zero_dim_actuals)]

    def handle_only_zero_dim(env, option):
        # type: (Environment, FunctionOption) -> Optional[List[str]]
        if option.get('zero_dim_tensor_only', False):
            check_name = option['zero_dim_dispatch_when_scalar']
            return [ZERO_DIM_ONLY.substitute(env, check_name=check_name)]
        else:
            return None

    def allocate_arg(env, arg, output_count):
        # type: (Environment, THFormal, int) -> List[str]
        name = arg['name']
        allocation = CodeTemplate(ALLOC_NOARGS_WRAP[arg['type']]).substitute(env)
        tensor_arg = '{}_'.format(name)
        if arg.get('mask', False):
            allocation = 'output_mask[{}] ? {} : nullptr'.format(output_count, allocation)
            tensor_arg = ('{}_ == nullptr ? (TensorImpl*)UndefinedTensorImpl::singleton() : (TensorImpl*){}_'
                          .format(name, name))
        intrusive_ptr_type = 'c10::intrusive_ptr<TensorImpl, UndefinedTensorImpl>'
        return [
            'auto {}_ = {};'.format(name, allocation),
            'auto {} = Tensor({}::reclaim({}));'.format(name, intrusive_ptr_type, tensor_arg),
        ]

    def resize_arg(arg):
        # type: (THFormal) -> str
        resize = arg['resize']
        if isinstance(resize, str):
            return "{}.resize_({}.sizes());".format(arg['name'], resize)
        else:
            resize_scalar = arg.get('resize_scalar', False)
            if resize_scalar:
                dims = ['{}.dim() == 0 ? 1 : {}.size({})'.format(name, name, dim) for name, dim in resize]
            else:
                dims = ['{}.size({})'.format(name, dim) for name, dim in resize]
            return "{}.resize_({{ {} }});".format(arg['name'], ','.join(dims))

    def handle_call(env, option, cimpl):
        # type: (Environment, FunctionOption, FunctionOption) -> str
        is_nn = option['mode'] == 'NN'
        actuals = get_arguments(env, cimpl['arguments'], option)
        if is_cuda or is_nn:
            actuals = ['globalContext().getTHCState()'] + actuals

        cname = cimpl['cname']
        if option.get('sparse', False):
            if is_cuda:
                cname = 'THCS' + env['ScalarName'] + "Tensor_" + cname
            else:
                cname = env['THTensor'].replace('TH', 'THS') + '_' + cname
        elif is_nn:
            cname = 'THNN_{}'.format(env['THType']) + cname
        else:
            cname = env['THTensor'] + '_' + cname

        call = CALL_TEMPLATE.substitute(actuals=actuals, cname=cname)
        if cimpl.get('condition') is not None:
            call = 'if ({}) {}'.format(cimpl['condition'], call)
        return call

    def emit_body(env, option, scalar_type_cases):
        # type: (Environment, FunctionOption, List[str]) -> List[str]
        body = []  # type: List[str]
        body += handle_zero_dim(env, option)
        only_zero_dim_check = handle_only_zero_dim(env, option)
        if only_zero_dim_check is not None:
            #  code below only_zero_dim_check is unreachable so we do not need to generate the rest.
            body += only_zero_dim_check
            return body

        cases = []
        for scalar_name, c_type, accreal, _ in scalar_types:
            if scalar_name in scalar_type_cases:
                case_body = []
                # arguments are potentially duplicated because of one argument
                # referencing another
                seen_names = set()  # type: Set[str]
                seen_tensorlists = set()  # type: Set[str]
                count = 0
                output_count = 0

                case_env = {
                    'Backend': env['Backend'],
                    'DeviceType': env['DeviceType'],
                    'state': env['state'],
                    'ScalarType': c_type,
                    'ScalarName': scalar_name,
                    'AccScalarName': accreal,
                    'THType': scalar_name,
                    'THTensor': 'TH{}Tensor'.format(scalar_name)
                }  # type: Environment
                if case_env['Backend'] == 'CUDA':
                    sname = '' if scalar_name == "Float" else scalar_name
                    case_env['THType'] = 'Cuda{}'.format(sname)
                    case_env['THTensor'] = 'THCuda{}Tensor'.format(sname)

                # scalar_check is the heuristic conditions when a result may be a scalar_check
                # if there is a IntArrayRefSize argument, then its dimensions are used to determine scalar.
                # otherwise, it is true if all the input tensors are scalars,
                scalar_check_is_from_size = False
                scalar_check_is_from_option = False
                scalar_check = None
                scalar_check_opt = option.get('scalar_check')
                if scalar_check_opt is not None:
                    if isinstance(scalar_check_opt, bool):
                        scalar_check = str(scalar_check_opt).lower()
                    else:
                        scalar_check = scalar_check_opt
                    scalar_check_is_from_option = True

                for arg in option['arguments']:
                    if is_real_argument_to_wrapper(arg):
                        count += 1
                    if arg['type'] == 'IntArrayRefSize' and not scalar_check_is_from_option:
                        scalar_check_is_from_size = True
                        scalar_check = '{}.size() == 0'.format(arg['name'])
                    if arg['type'] == 'TensorList':
                        seen_tensorlists.add(arg['name'])

                    wrap_dim_target = arg.get('wrap_dim', None)
                    if wrap_dim_target is not None:
                        # for Tensors, "name_" is the TensorImpl, but for TensorLists, it is an
                        # std::vector of TH*s.  Since TH*s have different dimension rules, we used
                        # "name" instead, but keep "name_" for tensor to avoid an extra function call.
                        if wrap_dim_target not in seen_tensorlists:
                            wrap_dim_target = wrap_dim_target + "_"
                        case_body.append("{} = maybe_wrap_dim({}, {});".format(
                            arg['name'], arg['name'], wrap_dim_target))

                    # only generated checked casts the first time we see it
                    if arg['name'] not in seen_names and requires_checked_cast(arg):
                        seen_names.add(arg['name'])

                        # make a new allocation of TensorImpl, then wrap a Tensor around it.
                        if arg.get('allocate', False):
                            case_body += allocate_arg(case_env, arg, output_count)
                            output_count += 1
                        # extract the TensorImpl from an existing tensor (or Storage, etc.)
                        else:
                            # special case where we allow undefined Tensors, and thus
                            # the checked cast succeeds even if the Tensor is not
                            # defined
                            null_okay = 'true' if nullable_argument(arg) else 'false'
                            default_init = []
                            if 'default_init' in arg:
                                default_init.append(arg['default_init'])

                            check_cast = CHECKED_CAST[arg['type']].substitute(
                                case_env, arg_name=arg['name'], arg_pos=count,
                                null_okay=null_okay, default_init=default_init,
                                size=arg.get('size'))
                            case_body.append("auto {}_ = {};".format(
                                arg['name'], check_cast))
                        if drop_argument(arg, option) or replace_with_null(arg):
                            case_body.append(
                                "(void) {}_; //silence unused warning".format(arg['name']))

                        initializers = []

                        # resize tensors for special ops that require it
                        if 'resize' in arg:
                            initializers.append(resize_arg(arg))

                        # also special handling where we zero some outputs.
                        if arg.get('zero', False) or (arg.get('cpu_zero', False) and not is_cuda):
                            initializers.append("{}.zero_();".format(arg['name']))

                        # only initialize non-null arguments
                        if nullable_argument(arg) and len(initializers) > 0:
                            case_body.append(CONDITIONAL_INITIALIZER.substitute({
                                'name': arg['name'],
                                'initializer': initializers
                            }))
                        else:
                            case_body += initializers

                        # for out-of-place: dim() == 0 for all input tensors is and'd to form
                        # the test for whether the output is also a scalar
                        # for in-place: dim() == 0 shouldn't change as a result of the operation
                        if (not arg.get('output') and 'Tensor' in arg['type'] and
                                'TensorList' not in arg['type'] and
                                'THS' not in arg['type'] and
                                not scalar_check_is_from_size and
                                not scalar_check_is_from_option and
                                not option['inplace']):
                            check = '{}->dim() == 0'.format(arg['name'] + '_')
                            if nullable_argument(arg):
                                check = '(!{} || {})'.format(arg['name'] + '_', check)
                            scalar_check = (check if scalar_check is None
                                            else scalar_check + ' && ' + check)

                # cimpls, if it exists, contains the underlying C function names and
                # arguments. Otherwise use option
                cimpls = option.get('cimpls', [option])
                calls = [handle_call(case_env, option, cimpl) for cimpl in cimpls]

                ret = option['return']

                if ret['kind'] == 'arguments':
                    if 'aten_custom_call' in option:
                        # all aten_custom_call bodies handle settings on their own.
                        scalar_check = None
                        case_body.append(CodeTemplate(
                            option['aten_custom_call']).substitute(case_env))
                    else:
                        case_body.extend([call + ';' for call in calls])
                    arguments_indices = ret['arguments']
                    arguments = [option['arguments'][argi]
                                 for argi in arguments_indices]
                    if scalar_check is not None:
                        if not isinstance(scalar_check, dict):
                            if len(arguments) > 1:
                                case_body.append("bool maybe_scalar = {};".format(scalar_check))
                                scalar_check = 'maybe_scalar'
                        for arg in arguments:
                            scalar_check_arg = (scalar_check if not isinstance(scalar_check, dict)
                                                else scalar_check.get(arg['name']))  # type: ignore
                            if scalar_check_arg is not None:
                                stmt = "{}_->maybe_zero_dim({});".format(arg['name'], scalar_check_arg)
                                if nullable_argument(arg):
                                    stmt = "if ({}_) {}".format(arg['name'], stmt)
                                case_body.append(stmt)
                    if len(arguments_indices) == 1:
                        arg = arguments[0]
                        case_body.append("return {};".format(arg['name']))
                    else:
                        types = [to_return_type(arg, option)['type']
                                 for arg in arguments]
                        # TODO: check for move semantics...
                        names = [arg['name'] for arg in arguments]
                        case_body.append(CodeTemplate("return std::tuple<${types}>(${names});").substitute(
                            types=types, names=names))
                elif ret['kind'] == 'type':
                    assert len(calls) == 1
                    call = calls[0]
                    if 'aten_custom_call' in option:
                        # all aten_custom_call bodies handle settings on their own.
                        scalar_check = None
                        case_body.append(CodeTemplate(
                            option['aten_custom_call']).substitute(case_env))

                    if ret['type'] in ALLOC_WRAP.keys():
                        maybe_scalar = "->maybe_zero_dim({})".format(scalar_check) \
                                       if scalar_check is not None \
                                       else ""
                        wrapped_tensor = CodeTemplate(ALLOC_WRAP[ret['type']]).substitute(
                            case_env, arguments=[call])
                        return_tensor = (
                            "return Tensor(" +
                            "c10::intrusive_ptr<TensorImpl, UndefinedTensorImpl>::reclaim(" +
                            "(${wrapped_tensor})${maybe_scalar}));")
                        case_body.append(CodeTemplate(return_tensor).substitute(
                            case_env, wrapped_tensor=wrapped_tensor, maybe_scalar=maybe_scalar))
                    # return the same underlying Tensor type for both real and accreal; this ensures
                    # e.g. x.sum(0) and x.sum() return the same type. We explicitly cast to the
                    # ScalarType before constructing the scalar_tensor to avoid overflow checking.
                    elif ret['type'] == 'accreal' or ret['type'] == 'real':
                        return_scalar = ('return at::scalar_tensor(convert<${ScalarType}>(${call}), '
                                         'options(ScalarType::${ScalarName}));')
                        case_body.append(CodeTemplate(return_scalar).substitute(case_env, call=call))
                    else:
                        # we using int64_t for long in the API, so correct it here...
                        if is_actual_return_long(case_env, ret):
                            call = "static_cast<int64_t>({})".format(call)
                        case_body.append("return {};".format(call))
                else:
                    raise Exception("NYI - return handling")

                cases.append(LEGACY_TH_DEFINITION_CASE.substitute(case_env, case_body=case_body))
        body.append(LEGACY_TH_DEFINITION_SWITCH_STATEMENT.substitute(env, cases=cases))
        return body

    def process_option(option):
        # type: (FunctionOption) -> None
        backend = backend_type_env['Backend']
        if backend in option['backend_types']:
            env = nested_dict(option, backend_type_env)
            body = emit_body(env, option, option['backend_types'][backend])  # type: ignore
            option['type_definition_body'] = body
            if option.get('broadcast_actuals', None):
                legacy_th_declarations.append(
                    LEGACY_TH_DECLARATION_BROADCAST.substitute(env))
                legacy_th_definitions.append(
                    LEGACY_TH_DEFINITION_BROADCAST.substitute(env))
            legacy_th_declarations.append(
                LEGACY_TH_DECLARATION.substitute(env))
            legacy_th_definitions.append(
                LEGACY_TH_DEFINITION.substitute(env))

    def process_native(option):
        # type: (FunctionOption) -> None
        dispatch = option['type_method_definition_dispatch']
        env = nested_dict(option, backend_type_env)

        if isinstance(dispatch, dict):
            backend = backend_type_env['Backend']
            if backend in option['backend_types']:
                native_dispatch = dispatch.get(backend)
                type_object_declarations.append(
                    TYPE_DERIVED_DECLARATION.substitute(env))
                if native_dispatch is None:
                    type_object_definitions.append(
                        TYPE_DERIVED_DEFINITION_NATIVE_MISSING.substitute(env))
                else:
                    option['native_type_method_dispatch'] = native_dispatch
                    body = TYPE_DEFINITION_BODY_NATIVE.substitute(env)
                    type_object_definitions.append(
                        TYPE_DERIVED_DEFINITION_NATIVE.substitute(env, type_definition_body=body))

    for declaration in declarations:
        for option in declaration['options']:
            if not option.get('skip', False):
                try:
                    if option['mode'] == 'NN' and option.get('cimpls') is None:
                        continue
                    if option['mode'] != 'native':
                        process_option(option)
                    else:
                        process_native(option)
                except NYIError:
                    pass
    return type_object_declarations, type_object_definitions, legacy_th_declarations, legacy_th_definitions


def create_extension_backend(backend_type_env, declarations):
    # type: (Environment, List[FunctionOption]) -> Tuple[List[str], List[str]]
    type_object_declarations = []  # type: List[str]
    type_object_definitions = []  # type: List[str]

    for declaration in declarations:
        for option in declaration['options']:
            if not option.get('skip', False) and option['mode'] == 'native':
                try:
                    option['formals_types'] = [f['type'] for f in option['formals_list']]
                    option['native_actuals'] = [f['name'] for f in option['formals_list']]
                    schema_args = ", ".join(
                        ["{} {}".format(f['dynamic_type'], f['name']) for f in option['formals_list']])
                    return_type = NATIVE_DYNAMIC_TYPE.get(option['return_type'], option['return_type'])
                    option['schema'] = "{}({}) -> {}".format(option['api_name'], schema_args, return_type)
                    env = nested_dict(option, backend_type_env)
                    type_object_declarations.append(
                        TYPE_DERIVED_DECLARATION.substitute(env))
                    type_object_definitions.append(
                        TYPE_DEFINITION_EXTENSION_BACKEND.substitute(env))
                except NYIError:
                    pass
    return type_object_declarations, type_object_definitions<|MERGE_RESOLUTION|>--- conflicted
+++ resolved
@@ -77,19 +77,11 @@
 """)
 
 # Native functions are generated on Type. Add a virtual dispatch declaration to Type.h
-<<<<<<< HEAD
 #
 # If the function has backend dependent dispatch, we define a "not implemented" stub on
 # TypeDefault.cpp and the actual implementations will be on derived types. Otherwise,
 # we define the actual implementations on TypeDefault.
 #
-=======
-#
-# If the function has backend dependent dispatch, we define a "not implemented" stub on
-# TypeDefault.cpp and the actual implementations will be on derived types. Otherwise,
-# we define the actual implementations on TypeDefault.
-#
->>>>>>> 9daf4852
 # TODO: Some stuff like method_prefix_derived can probably be cleaned up here.
 PURE_VIRTUAL_TYPE_METHOD_DECLARATION = CodeTemplate("""\
 virtual ${return_type} ${method_prefix_derived}${api_name}(${type_method_formals}) const = 0;
@@ -1168,19 +1160,11 @@
 
 
 def create_derived(backend_type_env, declarations):
-<<<<<<< HEAD
-    # type: (Environment, List[FunctionOption]) -> Tuple[List[str], List[str]]
-    type_object_declarations = []
-    type_object_definitions = []
-    legacy_th_declarations = []
-    legacy_th_definitions = []
-=======
     # type: (Environment, List[FunctionOption]) -> Tuple[List[str], List[str], List[str], List[str]]
     type_object_declarations = []  # type: List[str]
     type_object_definitions = []  # type: List[str]
     legacy_th_declarations = []  # type: List[str]
     legacy_th_definitions = []  # type: List[str]
->>>>>>> 9daf4852
     is_cuda = 'CUDA' in backend_type_env['Backend']
 
     def replace_with_null(argument):
