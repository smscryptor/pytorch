--- conflicted
+++ resolved
@@ -1008,7 +1008,6 @@
     IntArrayRef padding, IntArrayRef stride, IntArrayRef dilation, int64_t groups,
     bool benchmark, bool deterministic) {
 
-  std::cout << "\tRAW CUDNN backward.\n";
   auto dataType = getCudnnDataType(grad_output);
 
   ConvolutionArgs args{ grad_input, grad_output, weight };
@@ -1060,17 +1059,6 @@
   checkAllSameGPU(c, {grad_output, weight});
   
   auto grad_input_t = at::empty(input_size, grad_output->options(), grad_output->suggest_memory_format());
-<<<<<<< HEAD
-  
-=======
-
-  std::cout << "\tCUDNN conv backward input.\n";
-  std::cout << "\tgrad_intput_t.numel() -> " << grad_input_t.numel() << std::endl;
-  if (grad_input_t.numel() == 0) {
-    return grad_input_t;
-  }
-
->>>>>>> 62cf9bff
   // Avoid "grad_input" when this is being used as transposed convolution
 
   if (grad_input_t.numel() == 0) {
@@ -1082,11 +1070,6 @@
 
   // See #4500
   Tensor weight_contig = weight->contiguous(grad_output->suggest_memory_format());
-<<<<<<< HEAD
-=======
-
-  std::cout << "\tpost weight contig.\n";
->>>>>>> 62cf9bff
   raw_cudnn_convolution_backward_input_out(
       *grad_input, *grad_output, weight_contig,
       padding, stride, dilation, groups, benchmark, deterministic);
@@ -1102,7 +1085,6 @@
 {
   auto input_size = conv_input_size(grad_output->sizes(), weight->sizes(),
                                     padding, output_padding, stride, dilation, groups);
-  std::cout << "\tCUDNN conv transpose fwd.\n";
   return cudnn_convolution_backward_input(c, input_size, grad_output, weight,
                                     padding, stride, dilation, groups, benchmark, deterministic);
 }
