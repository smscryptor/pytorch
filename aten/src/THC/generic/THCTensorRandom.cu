#ifndef THC_GENERIC_FILE
#define THC_GENERIC_FILE "THC/generic/THCTensorRandom.cu"
#else

#include "ATen/cuda/CUDAContext.h"

#if defined(THC_REAL_IS_FLOAT) || defined(THC_REAL_IS_DOUBLE) || defined(THC_REAL_IS_HALF)

<<<<<<< HEAD
=======
void THCTensor_(normal)(THCState* state, THCTensor *self_, double mean, double stdv)
{
  THCAssertSameGPU(THCTensor_(checkGPU)(state, 1, self_));
  ptrdiff_t size = THCTensor_(nElement)(state, self_);
  if (size == 0) return;
  THCGenerator* gen = THCRandom_getGenerator(state);
  THCTensor *self = THCTensor_(newContiguous)(state, self_);
  scalar_t *data = THCTensor_(data)(state, self);

  generate_normal<<<NUM_BLOCKS, BLOCK_SIZE, 0, THCState_getCurrentStream(state)>>>(
      gen->state.gen_states, size, data, mean, stdv);

  THCTensor_(freeCopyTo)(state, self, self_);
};

void THCTensor_(normal_means)(THCState *state, THCTensor *self, THCTensor *means, double stddev) {
  THCTensor_(resizeAs)(state, self, means);
  THCTensor_(normal)(state, self, 0, stddev);
  THCTensor_(cadd)(state, self, self, ScalarConvert<int, scalar_t>::to(1), means);
}

void THCTensor_(normal_stddevs)(THCState *state, THCTensor *self, double mean, THCTensor *stddevs)
{
  THCTensor_(resizeAs)(state, self, stddevs);
  THCTensor_(normal)(state, self, 0, 1);
  THCTensor_(cmul)(state, self, self, stddevs);
  THCTensor_(add)(state, self, self, ScalarConvert<double, scalar_t>::to(mean));
}

void THCTensor_(normal_means_stddevs)(THCState *state, THCTensor *self, THCTensor *means, THCTensor *stddevs)
{
  THCTensor_(resizeAs)(state, self, means);
  THCTensor_(normal)(state, self, 0, 1);
  THCTensor_(cmul)(state, self, self, stddevs);
  THCTensor_(cadd)(state, self, self, ScalarConvert<int, scalar_t>::to(1), means);
}

void THCTensor_(cauchy)(THCState* state, THCTensor *self_, double median, double sigma)
{
  THCAssertSameGPU(THCTensor_(checkGPU)(state, 1, self_));
  ptrdiff_t size = THCTensor_(nElement)(state, self_);
  if (size == 0) return;
  THCGenerator* gen = THCRandom_getGenerator(state);

  THCTensor *self = THCTensor_(newContiguous)(state, self_);
  scalar_t *data = THCTensor_(data)(state, self);

  generate_cauchy<<<NUM_BLOCKS, BLOCK_SIZE, 0, THCState_getCurrentStream(state)>>>(
      gen->state.gen_states, size, data, median, sigma);

  THCTensor_(freeCopyTo)(state, self, self_);
};

>>>>>>> cf4021b1
void THCTensor_(renormRows)(struct THCState* state,
                             THCTensor* t) {
  THAssert(THCTensor_(nDimensionLegacyAll)(state, t) == 2);
  int64_t rows = THCTensor_(size)(state, t, 0);
  int64_t cols = THCTensor_(size)(state, t, 1);

  cudaDeviceProp* props = at::cuda::getCurrentDeviceProperties();
  THAssert(props != NULL);

  int numSM = props->multiProcessorCount;
  int maxThreads = props->maxThreadsPerBlock;

  dim3 grid(rows < numSM * 4 ? rows : numSM * 4);
  dim3 block(cols < maxThreads ? cols : maxThreads);

  renormRowsL1<scalar_t>
    <<<grid, block, block.x * sizeof(scalar_t),
    THCState_getCurrentStream(state)>>>(THCTensor_(data)(state, t),
                                        rows, cols);
}

void THCTensor_(multinomial)(struct THCState *state,
                              THCudaLongTensor *self,
                              THCTensor *prob_dist,
                              int n_sample,
                              int with_replacement)
{
  THCAssertSameGPU(THCTensor_(checkGPU)(state, 2, self, prob_dist));
  THCGenerator* gen = THCRandom_getGenerator(state);

  int inputSize = THCTensor_(nDimensionLegacyAll)(state, prob_dist);
  THArgCheck(inputSize > 0 && inputSize <= 2, 2,
             "prob_dist must be 1 or 2 dim");

  // Categories are in the innermost dimension
  int64_t numDist =
    inputSize == 1 ? 1 : THCTensor_(sizeLegacyNoScalars)(state, prob_dist, 0);
  int64_t numCategoriesLong =
    inputSize == 1 ? THCTensor_(sizeLegacyNoScalars)(state, prob_dist, 0) :
    THCTensor_(sizeLegacyNoScalars)(state, prob_dist, 1);

  // Since the index tensor is float, numCategories cannot exceed max
  // float integer precision
  THArgCheck(numCategoriesLong <= FLOAT32_MAX_CONSECUTIVE_INT, 2,
             "number of categories cannot exceed 2^24");
  int numCategories = (int) numCategoriesLong;

  THArgCheck(n_sample > 0, 3, "cannot sample <= 0 samples");

  if (!with_replacement) {
    THArgCheck(n_sample <= numCategories, 2,
               "cannot sample n_sample > prob_dist:size(1) samples without "
               "replacement");
  }

  int free_prob_dist = 0;

  // Restructure data for 2d
  if (inputSize == 1) {
    THCTensor *temp = THCTensor_(new)(state);
    THCTensor_(unsqueeze1d)(state, temp, prob_dist, 0);
    prob_dist = temp;
    free_prob_dist = 1;
  }

  THCudaLongTensor_resize2d(state, self, numDist, n_sample);

  // get current device properties
  cudaDeviceProp* props = at::cuda::getCurrentDeviceProperties();
  THAssert(props != NULL);
  int numSM = props->multiProcessorCount;
  int maxThreads = props->maxThreadsPerBlock;
  int maxShared = props->sharedMemPerBlock;
  int requiredShared = (numCategories < maxThreads ? numCategories : maxThreads)
                                * (sizeof(scalar_t) + sizeof(accreal));

  if (n_sample == 1 && maxShared >= requiredShared) {
    // Optimized allocation-free implementation
    // To exploit greater parallelism for the sampling, generate the
    // Uniform random samples in a separate kernel launch, into
    // temporarily allocated memory. The device RNG is thread-limited
    THCTensor *sampled = THCTensor_(newWithSize2d)(state, numDist, n_sample);
    auto out = THTensor_wrap(sampled);
    at::native::uniform_cuda_(out, 0.0, 1.0);

    dim3 block(numCategories < maxThreads ? numCategories : maxThreads);
    dim3 grid(numDist < numSM * 4 ? numDist : numSM * 4);

    sampleMultinomialOnce<scalar_t, accreal>
      <<<grid, block,
         requiredShared,
         THCState_getCurrentStream(state)>>>(
      THCudaLongTensor_data(state, self),
      numDist,
      numCategories,
      THCTensor_(data)(state, sampled),
      THCTensor_(data)(state, prob_dist),
      THCTensor_(stride)(state, prob_dist, 0),
      THCTensor_(stride)(state, prob_dist, 1)
      );
    THCTensor_(free)(state, sampled);
  } else {
    // Generic, slow implementation with memory allocations

    // For sampling without replacement, we modify the distribution
    // for subsequent samples in this space
    THCTensor* origDist = THCTensor_(new)(state);
    THCTensor_(resizeAs)(state, origDist, prob_dist);
    THCTensor_(copy)(state, origDist, prob_dist);

    THCTensor* normDist = THCTensor_(new)(state);
    THCTensor_(resizeAs)(state, normDist, prob_dist);

    THCTensor* prefixSum = THCTensor_(new)(state);

    // Renorm along rows
    THCTensor_(copy)(state, normDist, origDist);
    THCTensor_(renormRows)(state, normDist);

    // Prefix sum along rows
    THCTensor_(cumsum)(state, prefixSum, normDist, 1);

    if (with_replacement) {
      // Sample with replacement

      // Binary search is warp divergent (so effectively we're running
      // with just a single thread), but for better utilization,
      // we need each block to have at least 4 warps.
      dim3 block(32, 4);

      // Each warp in a block will generate a sample from one
      // distribution concurrently.
      dim3 grid(numDist < MAX_NUM_BLOCKS ? numDist : MAX_NUM_BLOCKS);

      sampleMultinomialWithReplacement
        <<<grid, block, 0, THCState_getCurrentStream(state)>>>(
          gen->state.gen_states,
          n_sample,
          THCudaLongTensor_data(state, self),
          numDist, numCategories,
          THCTensor_(data)(state, prefixSum),
          THCTensor_(data)(state, normDist));
    } else {
      // Sample without replacement

      // Binary search is warp divergent (so effectively we're running
      // with just a single thread), but for better utilization,
      // we need each block to have at least 4 warps.
      dim3 block(32, 4);

      // Each warp in a block will generate a sample from a different
      // distribution concurrently.
      ptrdiff_t numBlocks = THCCeilDiv(numDist, (int64_t) 4);
      dim3 grid(numBlocks < MAX_NUM_BLOCKS ? numBlocks : MAX_NUM_BLOCKS);

      for (int sample = 0; sample < n_sample; ++sample) {
        if (sample > 0) {
          // Update probabilities
          // Renorm along rows
          THCTensor_(copy)(state, normDist, origDist);
          THCTensor_(renormRows)(state, normDist);

          // Prefix sum along rows
          THCTensor_(cumsum)(state, prefixSum, normDist, 1);
        }

        // The kernel can only draw one sample before we have to
        // recalculate our distribution
        sampleMultinomialWithoutReplacement
          <<<grid, block, 0, THCState_getCurrentStream(state)>>>(
            gen->state.gen_states,
            n_sample,
            sample,
            THCudaLongTensor_data(state, self),
            numDist, numCategories,
            THCTensor_(data)(state, origDist),
            THCTensor_(data)(state, prefixSum));
      }
    }

    THCTensor_(free)(state, prefixSum);
    THCTensor_(free)(state, normDist);
    THCTensor_(free)(state, origDist);
  }

  // Revert data restructuring based on input sizes
  if (inputSize == 1) {
    THCudaLongTensor_resize1d(state, self, n_sample);
  }
  if (free_prob_dist) {
    THCTensor_(free)(state, prob_dist);
  }
}

void THCTensor_(multinomialAliasSetup)(THCState *state, THCTensor *_probs, THCudaLongTensor *_J, THCTensor *_q){
  THArgCheck(_probs->dim() == 1, 1,
             "expected 1-D probability tensor, got %d-D probability tensor instead",
             _probs->dim());
  THAssert(THCTensor_(isContiguous)(state, _q));
  THAssert(THCudaLongTensor_isContiguous(state, _J));
  THCTensor *probs = THCTensor_(newContiguous)(state, _probs);
  THAssert(THCTensor_(isContiguous)(state, probs));
  int64_t inputsize = THCTensor_(nElement)(state, probs);
  THCudaLongTensor *smaller = THCudaLongTensor_newWithSize1d(state, inputsize);
  THCudaLongTensor *larger = THCudaLongTensor_newWithSize1d(state, inputsize);
  THCudaLongTensor *smaller_short = THCudaLongTensor_newWithSize1d(state, inputsize);
  THCudaLongTensor *larger_short = THCudaLongTensor_newWithSize1d(state, inputsize);

  THCudaLongTensor_resize1d(state, _J, inputsize);
  THCTensor_(resize1d)(state, _q, inputsize);

  scalar_t one = ScalarConvert<int64_t, scalar_t>::to(1);
  int inputBlockDim = THCCeilDiv((int)inputsize + BLOCK_SIZE - 1, BLOCK_SIZE);
  aliasMultinomialFilter
    <<<inputBlockDim, BLOCK_SIZE, 0, THCState_getCurrentStream(state) >>>(
                     THCTensor_(data)(state, _q),
                     THCTensor_(data)(state, probs),
                     THCudaLongTensor_data(state, smaller),
                     THCudaLongTensor_data(state, larger),
                     THCudaLongTensor_data(state, _J),
                     THCudaLongTensor_data(state, smaller_short),
                     THCudaLongTensor_data(state, larger_short),
                     one, inputsize
                     );

  THCudaLongTensor_nonzero(state, smaller_short, smaller);
  THCudaLongTensor_nonzero(state, larger_short, larger);
  int h_large_c = THCudaLongTensor_nElement(state, larger_short);
  THCudaLongTensor_resize1d(state, smaller_short, inputsize);
  THCudaLongTensor_resize1d(state, larger_short, inputsize);
  aliasMultinomialSetup
    <<<1, 1, 0, THCState_getCurrentStream(state)>>>(
                THCudaLongTensor_data(state, _J),
                THCTensor_(data)(state, _q),
                inputsize,
                THCudaLongTensor_data(state, smaller_short),
                THCudaLongTensor_data(state, larger_short),
                inputsize - h_large_c, h_large_c
                );
  scalar_t q_max = THCTensor_(maxall)(state, _q);
  condDiv<<<
    inputBlockDim, BLOCK_SIZE, 0, THCState_getCurrentStream(state)>>>(
                      THCTensor_(data)(state, _q),
                      THCudaLongTensor_data(state, _J),
                      inputsize, q_max
                      );

  THCudaLongTensor_free(state, smaller);
  THCudaLongTensor_free(state, larger);
  THCudaLongTensor_free(state, smaller_short);
  THCudaLongTensor_free(state, larger_short);
  THCTensor_free(state, probs);
}

void THCTensor_(multinomialAliasDraw)(THCState *state, THCudaLongTensor *self, THCTensor *_q, THCudaLongTensor *_J, int n_sample){
  THArgCheck(_q->dim() == 1, 1,
             "expected 1-D probability table, got %d-D probability table instead",
             _q->dim());
  THArgCheck(_J->dim() == 1, 2,
             "expected 1-D alias table, got %d-D alias table instead",
             _J->dim());
  THArgCheck(n_sample > 0, 3, "cannot sample <= 0 samples");
  THAssert(THCTensor_(isContiguous)(state, _q));
  THAssert(THCudaLongTensor_isContiguous(state, _J));
  THCGenerator* gen = THCRandom_getGenerator(state);
  int64_t K = THCudaLongTensor_nElement(state, _J);
  THCudaLongTensor_resize1d(state, self, n_sample);
  ptrdiff_t size = THCudaLongTensor_nElement(state, self);

  THCTensor *uniform = THCTensor_(newWithSize1d)(state, n_sample);
  THCTensor *bernoulli = THCTensor_(newWithSize1d)(state, n_sample);

  auto out_uniform = THTensor_wrap(uniform);
  auto out_bernoulli = THTensor_wrap(bernoulli);
  at::native::uniform_cuda_(out_uniform, 0, K);
  at::native::uniform_cuda_(out_bernoulli, 0, 1);

  multinomialAliasDrawKernel
    <<<THCCeilDiv((int)n_sample+BLOCK_SIZE-1, BLOCK_SIZE), BLOCK_SIZE, 0, THCState_getCurrentStream(state)>>>(
          size,
          THCudaLongTensor_data(state, self),
          THCudaLongTensor_data(state, _J),
          THCTensor_(data)(state, _q),
          K,
          THCTensor_(data)(state, uniform),
          THCTensor_(data)(state, bernoulli)
          );
  THCTensor_(free)(state, uniform);
  THCTensor_(free)(state, bernoulli);
}

#endif
#endif<|MERGE_RESOLUTION|>--- conflicted
+++ resolved
@@ -6,8 +6,6 @@
 
 #if defined(THC_REAL_IS_FLOAT) || defined(THC_REAL_IS_DOUBLE) || defined(THC_REAL_IS_HALF)
 
-<<<<<<< HEAD
-=======
 void THCTensor_(normal)(THCState* state, THCTensor *self_, double mean, double stdv)
 {
   THCAssertSameGPU(THCTensor_(checkGPU)(state, 1, self_));
@@ -61,7 +59,6 @@
   THCTensor_(freeCopyTo)(state, self, self_);
 };
 
->>>>>>> cf4021b1
 void THCTensor_(renormRows)(struct THCState* state,
                              THCTensor* t) {
   THAssert(THCTensor_(nDimensionLegacyAll)(state, t) == 2);
